# nf-core/bacass: Changelog

The format is based on [Keep a Changelog](https://keepachangelog.com/en/1.0.0/)
and this project adheres to [Semantic Versioning](https://semver.org/spec/v2.0.0.html).

<<<<<<< HEAD
## v2.1.0dev
=======
## v2.1.0dev - [date]
>>>>>>> 73a07e93

### `Changed`

### `Added`

### `Fixed`

### `Dependencies`

### `Deprecated`

## v2.0.0 nf-core/bacass: "Navy Steel Swordfish" 2021/08/27

### `Changed`

* [#56](https://github.com/nf-core/bacass/pull/56) - Switched to DSL2 & update to new nf-core 2.1 `TEMPLATE`
* [#56](https://github.com/nf-core/bacass/pull/56) - `--krakendb` now expects a `.tar.gz`/`.tgz` (compressed tar archive) directly from `https://benlangmead.github.io/aws-indexes/k2` instead of an uncompressed folder.

### `Added`

* [#56](https://github.com/nf-core/bacass/pull/56) - Added full size test dataset, two Zetaproteobacteria sequenced with Illumina MiSeq Reagent Kit V2, PE250, 3 to 4 million read pairs.

### `Fixed`

* [#51](https://github.com/nf-core/bacass/issues/51) - Fixed Unicycler

### `Dependencies`

* [#56](https://github.com/nf-core/bacass/pull/56) - Updated a bunch of dependencies (unchanged: FastQC, Miniasm, Prokka, Porechop, QUAST)
    * Unicycler from 0.4.4 to 0.4.8
    * Kraken2 from 2.0.9beta to 2.1.1
    * MultiQC from 1.9 to 1.10.1
    * PYCOQC from 2.5.0.23 to 2.5.2
    * Samtools from 1.11 to 1.13
    * Canu from 2.0 to 2.1.1-2
    * dfast from 1.2.10 to 1.2.14
    * Medaka from 1.1.2 to 1.4.3-0
    * Minimap 2 from 2.17 to 2.21
    * Nanoplot from 1.32.1 to 1.38.0
    * Nanopolish from 0.13.2 to 0.13.2-5
    * Racon from 1.4.13 to 1.4.20-1
    * Skewer from 0.2.2 to 0.2.2-3

### `Deprecated`

## v1.1.1 nf-core/bacass: "Green Aluminium Shark" 2020/11/05

This is basically a maintenance update that includes template updates, fixed environments and some minor bugfixes.

* Merged in nf-core/tools template v 1.10.2
* Updated dependencies
    * fastqc=0.11.8, 0.11.9
    * multiqc=1.8, 1.9
    * kraken2=2.0.8_beta, 2.0.9beta
    * prokka=1.14.5, 1.14.6
    * nanopolish=0.11.2, 0.13.2
    * parallel=20191122, 20200922
    * racon=1.4.10, 1.4.13
    * canu=1.9, 2.0
    * samtools=1.9, 1.11
    * nanoplot=1.28.1, 1.32.1
    * pycoqc=2.5.0.3, 2.5.0.23
* Switched out containers for many tools to make DSLv2 transition easier (escape from dependency hell)

## v1.1.0 nf-core/bacass: "Green Aluminium Shark" 2019/12/13

* Added support for hybrid assembly using Nanopore and Illumina Short Reads
* Added methods for long-read Nanopore data
    * Nanopolish, for polishing of Nanopore data with Illumina reads
    * Medaka, as alternative assembly polishing method
    * PoreChop, for quality trimming of Nanopore data
    * Nanoplot, for plotting quality metrics of Nanopore data
    * PycoQC, to QC Nanopore data
* Added multiple tools to assemble long-reads
    * Miniasm + Racon
    * Canu Assembler
    * Unicycler in Long read Mode
* Add alternative assembly annotation using DFAST
* Add social preview image

### Dependency updates

* Bumped Nextflow Version to 19.10.0

## Added tools

* DFAST
* PycoQC
* Nanoplot
* PoreChop
* Nanopolish

## v1.0.0 nf-core/bacass: "Green Tin Ant"

Initial release of nf-core/bacass, created with the [nf-core](http://nf-co.re/) template.

This pipeline is for bacterial assembly of next-generation sequencing reads. It can be used to quality trim your reads using [Skewer](https://github.com/relipmoc/skewer) and performs basic QC using [FastQC](https://www.bioinformatics.babraham.ac.uk/projects/fastqc/). Afterwards, the pipeline performs read assembly using [Unicycler](https://github.com/rrwick/Unicycler) and assesses assembly quality using [QUAST](http://bioinf.spbau.ru/quast). Contamination of the assembly is checked using [Kraken2](https://ccb.jhu.edu/software/kraken2/) to verify sample purity. The resulting bacterial assembly is annotated using [Prokka](https://github.com/tseemann/prokka).

Furthermore, the pipeline creates various reports in the `results` directory specified, including a [MultiQC](https://multiqc.info) report summarizing some of the findings and software versions.<|MERGE_RESOLUTION|>--- conflicted
+++ resolved
@@ -3,21 +3,60 @@
 The format is based on [Keep a Changelog](https://keepachangelog.com/en/1.0.0/)
 and this project adheres to [Semantic Versioning](https://semver.org/spec/v2.0.0.html).
 
-<<<<<<< HEAD
-## v2.1.0dev
-=======
-## v2.1.0dev - [date]
->>>>>>> 73a07e93
+## v2.0.1dev nf-core/bacass: "Navy Steel Swordfish" - 2023/09/11
+
+This version merges the nf-core template update v2.9. It also updates modules or dependencies to make them work with the new template. 
 
 ### `Changed`
+* [#84](https://github.com/nf-core/bacass/pull/84) & [#85](https://github.com/nf-core/bacass/issues/85)  - Update nf-core/bacass to the new nf-core 2.0 `TEMPLATE`.
+
+* [#61](https://github.com/nf-core/bacass/issues/61) - Update local/modules to nf-core/modules (detailed below).
 
 ### `Added`
 
+- nf-core subworkflow for trimming and QC of short-reads [nf-core/fastq_trim_fastp_fastqc](https://github.com/nf-core/modules/tree/master/subworkflows/nf-core/fastq_trim_fastp_fastqc).
+- Added parameters: canu_mode, skip_fastqc, skip_fastp
+
 ### `Fixed`
+
+* Fixed modules
+    - Medaka: Medaka last version (see version update below) doesn't allow gzip compressed files. Add bgzip compression instead.
+    - Dfast: fix overwriting issues detected when copying sample files from `work/` to `results/`
 
 ### `Dependencies`
 
+* [#61](https://github.com/nf-core/bacass/issues/61) - Update a bunch of local/modules to nf-core/modules plus version update.
+
+    - Canu (v2.1.1 → v2.2)
+    - Minimap2 (v2.21 → v2.24)
+    - Miniasm 
+    - Racon
+
+* [#84](https://github.com/nf-core/bacass/pull/84) Update already nf-core modules 
+    - Fastqc
+    - Samtools (v1.13 → v1.17)
+    - Kraken2 (v2.1.1 → v2.1.2)
+    - Quast (v5.0.2 → 5.2.0)
+    - Prokka
+    - Multiqc (v1.10.1 → v1.15)
+
+* Refactor `local/modules` making them follow nf-core v2.9 structure/fashion. 
+
+    - Dfast
+    - Medaka
+    - Nanoplot (v1.38.0 → v1.41.6)
+    - Nanopolish (v0.13.2-5 → 0.14.0)
+    - Pycoqc
+    - Unicycler
+
 ### `Deprecated`
+
+* [#61](https://github.com/nf-core/bacass/issues/61) - Replace depecated modules with nf-core/modules.
+
+    - Replace `local/get_software_versions.nf` with `nf-core/custom/dumpsoftwareversions.nf`
+    - Replace `local/skewer` by `nf-core/fastp`  and wrap fastqc plus fastp into `subworkflows/nf-core/fastq_trim_fastp_fastqc`
+    - Replace `local/nanoplot` by local/nanoplot_custom (using as template nf-core/nanoplot).
+
 
 ## v2.0.0 nf-core/bacass: "Navy Steel Swordfish" 2021/08/27
 
