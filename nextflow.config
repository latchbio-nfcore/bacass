--- conflicted
+++ resolved
@@ -10,7 +10,6 @@
 params {
 
     // Input options
-<<<<<<< HEAD
     input                           = null
 
     // QC and trimming options
@@ -47,14 +46,6 @@
     skip_annotation                 = false
     skip_polish                     = false
     skip_multiqc                    = false
-=======
-    input                      = null
-    // References
-    genome                     = null
-    igenomes_base              = 's3://ngi-igenomes/igenomes/'
-    igenomes_ignore            = false
-    
->>>>>>> 8c6d1211
 
     // MultiQC options
     multiqc_config                  = null
@@ -273,11 +264,7 @@
     mainScript      = 'main.nf'
     nextflowVersion = '!>=23.04.0'
     version         = '2.2.0dev'
-<<<<<<< HEAD
     doi             = '10.5281/zenodo.2669428'
-=======
-    doi             = ''
->>>>>>> 8c6d1211
 }
 
 // Load modules.config for DSL2 module specific options
