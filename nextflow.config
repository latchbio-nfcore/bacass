/*
 * -------------------------------------------------
 *  nf-core/bacass Nextflow config file
 * -------------------------------------------------
 * Default config options for all environments.
 */

// Global default params, used in configs
params {

  // Workflow flags
  outdir = './results'
  skip_kraken2 = false
  kraken2db = ""
  unicycler_args = ""
  prokka_args = ""
  assembler = 'unicycler' //allowed are unicycler, canu, miniasm 
  //Short, Long or Hybrid assembly?
  assembly_type = 'short' //allowed are short, long, hybrid (hybrid works only with Unicycler)
  annotation_tool = 'prokka' //Default
  canu_args = '' //Default no extra options, can be adjusted by the user
  dfast_config = "$baseDir/assets/test_config_dfast.py"
  polish_method = 'medaka'
  //Skipping parts
  skip_pycoqc = false
  skip_annotation = false
  skip_polish = false

  // Boilerplate options
  name = false
  multiqc_config = "$baseDir/assets/multiqc_config.yaml"
  email = false
  max_multiqc_email_size = 25.MB
  plaintext_email = false
  monochrome_logs = false
  help = false
  igenomes_base = "./iGenomes"
  tracedir = "${params.outdir}/pipeline_info"
  awsqueue = false
  awsregion = 'eu-west-1'
  igenomesIgnore = false
  custom_config_version = 'master'
  custom_config_base = "https://raw.githubusercontent.com/nf-core/configs/${params.custom_config_version}"
  hostnames = false
  config_profile_description = false
  config_profile_contact = false
  config_profile_url = false
}

// Container slug. Stable releases should specify release tag!
// Developmental code should specify :dev
process.container = 'nfcore/bacass:1.1.0'

// Load base.config by default for all pipelines
includeConfig 'conf/base.config'

// Load nf-core custom profiles from different Institutions
try {
  includeConfig "${params.custom_config_base}/nfcore_custom.config"
} catch (Exception e) {
  System.err.println("WARNING: Could not load nf-core/config profiles: ${params.custom_config_base}/nfcore_custom.config")
}

profiles {
  conda { process.conda = "$baseDir/environment.yml" }
  debug { process.beforeScript = 'echo $HOSTNAME' }
  docker {
    docker.enabled = true
    fixOwnership = true
    runOptions = "-u \$(id -u):\$(id -g)"
  }
  singularity { 
    enabled = true 
    autoMounts = true
  }
  test { includeConfig 'conf/test.config' }
  test_long { includeConfig 'conf/test_long.config' }
  test_long_miniasm { includeConfig 'conf/test_long_miniasm.config' }
  test_hybrid { includeConfig 'conf/test_hybrid.config' }
}

// Load igenomes.config if required
if(!params.igenomesIgnore){
  includeConfig 'conf/igenomes.config'
}

// Capture exit codes from upstream processes when piping
process.shell = ['/bin/bash', '-euo', 'pipefail']

timeline {
  enabled = true
  file = "${params.tracedir}/execution_timeline.html"
}
report {
  enabled = true
  file = "${params.tracedir}/execution_report.html"
}
trace {
  enabled = true
  file = "${params.tracedir}/execution_trace.txt"
}
dag {
  enabled = true
  file = "${params.tracedir}/pipeline_dag.svg"
}

manifest {
  name = 'nf-core/bacass'
  author = 'Andreas Wilm, Alexander Peltzer'
  homePage = 'https://github.com/nf-core/bacass'
  description = 'Simple bacterial assembly and annotation pipeline.'
  mainScript = 'main.nf'
  nextflowVersion = '>=19.10.0'
<<<<<<< HEAD
  version = '1.1.0'
=======
  version = '1.2.0dev'
>>>>>>> e9aa56ec
}

// Function to ensure that resource requirements don't go beyond
// a maximum limit
def check_max(obj, type) {
  if(type == 'memory'){
    try {
      if(obj.compareTo(params.max_memory as nextflow.util.MemoryUnit) == 1)
        return params.max_memory as nextflow.util.MemoryUnit
      else
        return obj
    } catch (all) {
      println "   ### ERROR ###   Max memory '${params.max_memory}' is not valid! Using default value: $obj"
      return obj
    }
  } else if(type == 'time'){
    try {
      if(obj.compareTo(params.max_time as nextflow.util.Duration) == 1)
        return params.max_time as nextflow.util.Duration
      else
        return obj
    } catch (all) {
      println "   ### ERROR ###   Max time '${params.max_time}' is not valid! Using default value: $obj"
      return obj
    }
  } else if(type == 'cpus'){
    try {
      return Math.min( obj, params.max_cpus as int )
    } catch (all) {
      println "   ### ERROR ###   Max cpus '${params.max_cpus}' is not valid! Using default value: $obj"
      return obj
    }
  }
}<|MERGE_RESOLUTION|>--- conflicted
+++ resolved
@@ -111,11 +111,7 @@
   description = 'Simple bacterial assembly and annotation pipeline.'
   mainScript = 'main.nf'
   nextflowVersion = '>=19.10.0'
-<<<<<<< HEAD
-  version = '1.1.0'
-=======
   version = '1.2.0dev'
->>>>>>> e9aa56ec
 }
 
 // Function to ensure that resource requirements don't go beyond
