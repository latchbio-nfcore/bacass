--- conflicted
+++ resolved
@@ -78,20 +78,11 @@
     max_time                        = '240.h'
 
     // Schema validation default options
-<<<<<<< HEAD
     validationFailUnrecognisedParams= false
     validationLenientMode           = false
     validationSchemaIgnoreParams    = 'genomes'
     validationShowHiddenParams      = false
     validate_params                 = true
-=======
-    validationFailUnrecognisedParams = false
-    validationLenientMode            = false
-    validationSchemaIgnoreParams     = 'genomes,igenomes_base'
-    validationShowHiddenParams       = false
-    validate_params                  = true
-
->>>>>>> 3cdeb02a
 }
 
 // Load base.config by default for all pipelines
