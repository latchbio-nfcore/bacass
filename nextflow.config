--- conflicted
+++ resolved
@@ -9,7 +9,6 @@
 params {
 
   // Workflow flags
-<<<<<<< HEAD
   outdir = './results'
   skip_kraken2 = false
   kraken2db = ""
@@ -26,23 +25,11 @@
   skip_pycoqc = false
   skip_annotation = false
   skip_polish = false
-=======
-  // TODO nf-core: Specify your pipeline's command line flags
-  genome = false
-  input = "data/*{1,2}.fastq.gz"
-  single_end = false
-  outdir = './results'
-  publish_dir_mode = 'copy'
->>>>>>> 2d14ee9d
 
   // Boilerplate options
   name = false
   multiqc_config = false
   email = false
-<<<<<<< HEAD
-=======
-  email_on_fail = false
->>>>>>> 2d14ee9d
   max_multiqc_email_size = 25.MB
   plaintext_email = false
   monochrome_logs = false
@@ -83,14 +70,6 @@
   debug { process.beforeScript = 'echo $HOSTNAME' }
   docker {
     docker.enabled = true
-<<<<<<< HEAD
-    fixOwnership = true
-    runOptions = "-u \$(id -u):\$(id -g)"
-  }
-  singularity { 
-    enabled = true 
-    autoMounts = true
-=======
     // Avoid this error:
     //   WARNING: Your kernel does not support swap limit capabilities or the cgroup is not mounted. Memory limited without swap.
     // Testing this in nf-core after discussion here https://github.com/nf-core/tools/pull/351
@@ -100,7 +79,6 @@
   singularity {
     singularity.enabled = true
     singularity.autoMounts = true
->>>>>>> 2d14ee9d
   }
   test { includeConfig 'conf/test.config' }
   test_long { includeConfig 'conf/test_long.config' }
