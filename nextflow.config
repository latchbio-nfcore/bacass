/*
~~~~~~~~~~~~~~~~~~~~~~~~~~~~~~~~~~~~~~~~~~~~~~~~~~~~~~~~~~~~~~~~~~~~~~~~~~~~~~~~~~~~~~~~
    nf-core/bacass Nextflow config file
~~~~~~~~~~~~~~~~~~~~~~~~~~~~~~~~~~~~~~~~~~~~~~~~~~~~~~~~~~~~~~~~~~~~~~~~~~~~~~~~~~~~~~~~
    Default config options for all compute environments
----------------------------------------------------------------------------------------
*/

// Global default params, used in configs
params {

    // Input options
    input                      = null
<<<<<<< HEAD

    // Contamination_screening
    kraken2db = ""

    // Assembly parameters
    assembler = 'unicycler' //allowed are unicycler, canu, miniasm
    assembly_type = 'short' //allowed are short, long, hybrid (hybrid works only with Unicycler)
    unicycler_args = ""
    canu_args = '' //Default no extra options, can be adjusted by the user

    // Assembly polishing
    polish_method = 'medaka'

    // Annotation
    annotation_tool = 'prokka'
    prokka_args = ""
    dfast_config = "$projectDir/assets/test_config_dfast.py"

    // Skipping options
    skip_kraken2 = false
    skip_pycoqc = false
    skip_annotation = false
    skip_polish = false
=======
    // References
    genome                     = null
    igenomes_base              = 's3://ngi-igenomes/igenomes'
    igenomes_ignore            = false
    
>>>>>>> 73a07e93

    // MultiQC options
    multiqc_config             = null
    multiqc_title              = null
    multiqc_logo               = null
    max_multiqc_email_size     = '25.MB'
    multiqc_methods_description = null

    // Boilerplate options
    outdir                     = null
    publish_dir_mode           = 'copy'
    email                      = null
    email_on_fail              = null
    plaintext_email            = false
    monochrome_logs            = false
    hook_url                   = null
    help                       = false
<<<<<<< HEAD
    validate_params            = true
    show_hidden_params         = false
    schema_ignore_params       = 'modules,igenomes_base'
    enable_conda               = false
    singularity_pull_docker_container = false
=======
    version                    = false
>>>>>>> 73a07e93

    // Config options
    config_profile_name        = null
    config_profile_description = null
    custom_config_version      = 'master'
    custom_config_base         = "https://raw.githubusercontent.com/nf-core/configs/${params.custom_config_version}"
    config_profile_contact     = null
    config_profile_url         = null
    

    // Max resource options
    // Defaults only, expecting to be overwritten
    max_memory                 = '128.GB'
    max_cpus                   = 16
    max_time                   = '240.h'

    // Schema validation default options
    validationFailUnrecognisedParams = false
    validationLenientMode            = false
    validationSchemaIgnoreParams     = 'genomes'
    validationShowHiddenParams       = false
    validate_params                  = true

}

// Load base.config by default for all pipelines
includeConfig 'conf/base.config'

// Load nf-core custom profiles from different Institutions
try {
    includeConfig "${params.custom_config_base}/nfcore_custom.config"
} catch (Exception e) {
    System.err.println("WARNING: Could not load nf-core/config profiles: ${params.custom_config_base}/nfcore_custom.config")
}

<<<<<<< HEAD
=======
// Load nf-core/bacass custom profiles from different institutions.
// Warning: Uncomment only if a pipeline-specific instititutional config already exists on nf-core/configs!
// try {
//   includeConfig "${params.custom_config_base}/pipeline/bacass.config"
// } catch (Exception e) {
//   System.err.println("WARNING: Could not load nf-core/config/bacass profiles: ${params.custom_config_base}/pipeline/bacass.config")
// }
>>>>>>> 73a07e93
profiles {
    debug {
        dumpHashes             = true
        process.beforeScript   = 'echo $HOSTNAME'
        cleanup                = false
    }
    conda {
        conda.enabled          = true
        docker.enabled         = false
        singularity.enabled    = false
        podman.enabled         = false
        shifter.enabled        = false
        charliecloud.enabled   = false
        apptainer.enabled      = false
    }
    mamba {
        conda.enabled          = true
        conda.useMamba         = true
        docker.enabled         = false
        singularity.enabled    = false
        podman.enabled         = false
        shifter.enabled        = false
        charliecloud.enabled   = false
        apptainer.enabled      = false
    }
    docker {
        docker.enabled         = true
        docker.userEmulation   = true
        conda.enabled          = false
        singularity.enabled    = false
        podman.enabled         = false
        shifter.enabled        = false
        charliecloud.enabled   = false
        apptainer.enabled      = false
    }
    arm {
        docker.runOptions = '-u $(id -u):$(id -g) --platform=linux/amd64'
    }
    singularity {
        singularity.enabled    = true
        singularity.autoMounts = true
        conda.enabled          = false
        docker.enabled         = false
        podman.enabled         = false
        shifter.enabled        = false
        charliecloud.enabled   = false
        apptainer.enabled      = false
    }
    podman {
        podman.enabled         = true
        conda.enabled          = false
        docker.enabled         = false
        singularity.enabled    = false
        shifter.enabled        = false
        charliecloud.enabled   = false
        apptainer.enabled      = false
    }
    shifter {
        shifter.enabled        = true
        conda.enabled          = false
        docker.enabled         = false
        singularity.enabled    = false
        podman.enabled         = false
        charliecloud.enabled   = false
        apptainer.enabled      = false
    }
    charliecloud {
        charliecloud.enabled   = true
        conda.enabled          = false
        docker.enabled         = false
        singularity.enabled    = false
        podman.enabled         = false
        shifter.enabled        = false
        apptainer.enabled      = false
    }
    apptainer {
        apptainer.enabled      = true
        conda.enabled          = false
        docker.enabled         = false
        singularity.enabled    = false
        podman.enabled         = false
        shifter.enabled        = false
        charliecloud.enabled   = false
    }
    gitpod {
        executor.name          = 'local'
        executor.cpus          = 16
        executor.memory        = 60.GB
    }
    test              { includeConfig 'conf/test.config'              }
    test_dfast        { includeConfig 'conf/test_dfast.config'        }
    test_hybrid       { includeConfig 'conf/test_hybrid.config'       }
    test_long         { includeConfig 'conf/test_long.config'         }
    test_long_miniasm { includeConfig 'conf/test_long_miniasm.config' }
    test_full         { includeConfig 'conf/test_full.config'         }
}

// Set default registry for Apptainer, Docker, Podman and Singularity independent of -profile
// Will not be used unless Apptainer / Docker / Podman / Singularity are enabled
// Set to your registry if you have a mirror of containers
apptainer.registry   = 'quay.io'
docker.registry      = 'quay.io'
podman.registry      = 'quay.io'
singularity.registry = 'quay.io'

// Nextflow plugins
plugins {
    id 'nf-validation' // Validation of pipeline parameters and creation of an input channel from a sample sheet
}

// Load igenomes.config if required
if (!params.igenomes_ignore) {
    includeConfig 'conf/igenomes.config'
} else {
    params.genomes = [:]
}
// Export these variables to prevent local Python/R libraries from conflicting with those in the container
// The JULIA depot path has been adjusted to a fixed path `/usr/local/share/julia` that needs to be used for packages in the container.
// See https://apeltzer.github.io/post/03-julia-lang-nextflow/ for details on that. Once we have a common agreement on where to keep Julia packages, this is adjustable.

env {
    PYTHONNOUSERSITE = 1
    R_PROFILE_USER   = "/.Rprofile"
    R_ENVIRON_USER   = "/.Renviron"
    JULIA_DEPOT_PATH = "/usr/local/share/julia"
}

// Capture exit codes from upstream processes when piping
process.shell = ['/bin/bash', '-euo', 'pipefail']

def trace_timestamp = new java.util.Date().format( 'yyyy-MM-dd_HH-mm-ss')
timeline {
    enabled = true
    file    = "${params.outdir}/pipeline_info/execution_timeline_${trace_timestamp}.html"
}
report {
    enabled = true
    file    = "${params.outdir}/pipeline_info/execution_report_${trace_timestamp}.html"
}
trace {
    enabled = true
    file    = "${params.outdir}/pipeline_info/execution_trace_${trace_timestamp}.txt"
}
dag {
    enabled = true
    file    = "${params.outdir}/pipeline_info/pipeline_dag_${trace_timestamp}.html"
}

manifest {
    name            = 'nf-core/bacass'
    author          = """Andreas Wilm, Alexander Peltzer"""
    homePage        = 'https://github.com/nf-core/bacass'
<<<<<<< HEAD
    description     = 'Simple bacterial assembly and annotation'
    mainScript      = 'main.nf'
    nextflowVersion = '!>=21.04.0'
    version = '2.1.0dev'
=======
    description     = """Simple bacterial assembly and annotation"""
    mainScript      = 'main.nf'
    nextflowVersion = '!>=23.04.0'
    version         = '2.1.0dev'
    doi             = ''
>>>>>>> 73a07e93
}

// Load modules.config for DSL2 module specific options
includeConfig 'conf/modules.config'

// Function to ensure that resource requirements don't go beyond
// a maximum limit
def check_max(obj, type) {
    if (type == 'memory') {
        try {
            if (obj.compareTo(params.max_memory as nextflow.util.MemoryUnit) == 1)
                return params.max_memory as nextflow.util.MemoryUnit
            else
                return obj
        } catch (all) {
            println "   ### ERROR ###   Max memory '${params.max_memory}' is not valid! Using default value: $obj"
            return obj
        }
    } else if (type == 'time') {
        try {
            if (obj.compareTo(params.max_time as nextflow.util.Duration) == 1)
                return params.max_time as nextflow.util.Duration
            else
                return obj
        } catch (all) {
            println "   ### ERROR ###   Max time '${params.max_time}' is not valid! Using default value: $obj"
            return obj
        }
    } else if (type == 'cpus') {
        try {
            return Math.min( obj, params.max_cpus as int )
        } catch (all) {
            println "   ### ERROR ###   Max cpus '${params.max_cpus}' is not valid! Using default value: $obj"
            return obj
        }
    }
}<|MERGE_RESOLUTION|>--- conflicted
+++ resolved
@@ -11,8 +11,11 @@
 
     // Input options
     input                      = null
-<<<<<<< HEAD
-
+
+    // QC and trimming options
+    save_trimmed_fail          = false
+    save_merged                = false
+    
     // Contamination_screening
     kraken2db = ""
 
@@ -20,6 +23,7 @@
     assembler = 'unicycler' //allowed are unicycler, canu, miniasm
     assembly_type = 'short' //allowed are short, long, hybrid (hybrid works only with Unicycler)
     unicycler_args = ""
+    canu_mode = '-nanopore' // allowed modes: ["-pacbio", "-nanopore", "-pacbio-hifi"]
     canu_args = '' //Default no extra options, can be adjusted by the user
 
     // Assembly polishing
@@ -31,17 +35,13 @@
     dfast_config = "$projectDir/assets/test_config_dfast.py"
 
     // Skipping options
+    skip_fastqc = false
+    skip_fastp  = false
     skip_kraken2 = false
     skip_pycoqc = false
     skip_annotation = false
     skip_polish = false
-=======
-    // References
-    genome                     = null
-    igenomes_base              = 's3://ngi-igenomes/igenomes'
-    igenomes_ignore            = false
-    
->>>>>>> 73a07e93
+    skip_multiqc = false
 
     // MultiQC options
     multiqc_config             = null
@@ -59,15 +59,9 @@
     monochrome_logs            = false
     hook_url                   = null
     help                       = false
-<<<<<<< HEAD
     validate_params            = true
-    show_hidden_params         = false
     schema_ignore_params       = 'modules,igenomes_base'
-    enable_conda               = false
-    singularity_pull_docker_container = false
-=======
     version                    = false
->>>>>>> 73a07e93
 
     // Config options
     config_profile_name        = null
@@ -103,8 +97,6 @@
     System.err.println("WARNING: Could not load nf-core/config profiles: ${params.custom_config_base}/nfcore_custom.config")
 }
 
-<<<<<<< HEAD
-=======
 // Load nf-core/bacass custom profiles from different institutions.
 // Warning: Uncomment only if a pipeline-specific instititutional config already exists on nf-core/configs!
 // try {
@@ -112,7 +104,6 @@
 // } catch (Exception e) {
 //   System.err.println("WARNING: Could not load nf-core/config/bacass profiles: ${params.custom_config_base}/pipeline/bacass.config")
 // }
->>>>>>> 73a07e93
 profiles {
     debug {
         dumpHashes             = true
@@ -186,21 +177,6 @@
         singularity.enabled    = false
         podman.enabled         = false
         shifter.enabled        = false
-        apptainer.enabled      = false
-    }
-    apptainer {
-        apptainer.enabled      = true
-        conda.enabled          = false
-        docker.enabled         = false
-        singularity.enabled    = false
-        podman.enabled         = false
-        shifter.enabled        = false
-        charliecloud.enabled   = false
-    }
-    gitpod {
-        executor.name          = 'local'
-        executor.cpus          = 16
-        executor.memory        = 60.GB
     }
     test              { includeConfig 'conf/test.config'              }
     test_dfast        { includeConfig 'conf/test_dfast.config'        }
@@ -210,25 +186,6 @@
     test_full         { includeConfig 'conf/test_full.config'         }
 }
 
-// Set default registry for Apptainer, Docker, Podman and Singularity independent of -profile
-// Will not be used unless Apptainer / Docker / Podman / Singularity are enabled
-// Set to your registry if you have a mirror of containers
-apptainer.registry   = 'quay.io'
-docker.registry      = 'quay.io'
-podman.registry      = 'quay.io'
-singularity.registry = 'quay.io'
-
-// Nextflow plugins
-plugins {
-    id 'nf-validation' // Validation of pipeline parameters and creation of an input channel from a sample sheet
-}
-
-// Load igenomes.config if required
-if (!params.igenomes_ignore) {
-    includeConfig 'conf/igenomes.config'
-} else {
-    params.genomes = [:]
-}
 // Export these variables to prevent local Python/R libraries from conflicting with those in the container
 // The JULIA depot path has been adjusted to a fixed path `/usr/local/share/julia` that needs to be used for packages in the container.
 // See https://apeltzer.github.io/post/03-julia-lang-nextflow/ for details on that. Once we have a common agreement on where to keep Julia packages, this is adjustable.
@@ -265,18 +222,11 @@
     name            = 'nf-core/bacass'
     author          = """Andreas Wilm, Alexander Peltzer"""
     homePage        = 'https://github.com/nf-core/bacass'
-<<<<<<< HEAD
-    description     = 'Simple bacterial assembly and annotation'
-    mainScript      = 'main.nf'
-    nextflowVersion = '!>=21.04.0'
-    version = '2.1.0dev'
-=======
     description     = """Simple bacterial assembly and annotation"""
     mainScript      = 'main.nf'
     nextflowVersion = '!>=23.04.0'
     version         = '2.1.0dev'
     doi             = ''
->>>>>>> 73a07e93
 }
 
 // Load modules.config for DSL2 module specific options
