--- conflicted
+++ resolved
@@ -6,19 +6,12 @@
 We try to manage the required tasks for nf-core/bacass using GitHub issues, you probably came to this page when creating one.
 Please use the pre-filled template to save time.
 
-<<<<<<< HEAD
-## Contribution workflow
-
-If you'd like to write some code for nf-core/bacass, the standard workflow
-is as follows:
-=======
 However, don't be put off by this template - other more general issues and suggestions are welcome!
 Contributions to the code are even more welcome ;)
 
 > If you need help using or modifying nf-core/bacass then the best place to ask is on the nf-core Slack [#bacass](https://nfcore.slack.com/channels/bacass) channel ([join our Slack here](https://nf-co.re/join/slack)).
 
 ## Contribution workflow
->>>>>>> 2d14ee9d
 
 If you'd like to write some code for nf-core/bacass, the standard workflow is as follows:
 
@@ -28,41 +21,26 @@
 3. Make the necessary changes / additions within your forked repository
 4. Submit a Pull Request against the `dev` branch and wait for the code to be reviewed and merged
 
-<<<<<<< HEAD
-## Tests
-
-When you create a pull request with changes, [Travis CI](https://travis-ci.org/) will run automatic tests.
-=======
 If you're not used to this workflow with git, you can start with some [docs from GitHub](https://help.github.com/en/github/collaborating-with-issues-and-pull-requests) or even their [excellent `git` resources](https://try.github.io/).
 
 ## Tests
 
 When you create a pull request with changes, [GitHub Actions](https://github.com/features/actions) will run automatic tests.
->>>>>>> 2d14ee9d
 Typically, pull-requests are only fully reviewed when these tests are passing, though of course we can help out before then.
 
 There are typically two types of tests that run:
 
 ### Lint Tests
 
-<<<<<<< HEAD
-The nf-core has a [set of guidelines](http://nf-co.re/guidelines) which all pipelines must adhere to.
-=======
 `nf-core` has a [set of guidelines](https://nf-co.re/developers/guidelines) which all pipelines must adhere to.
->>>>>>> 2d14ee9d
 To enforce these and ensure that all pipelines stay in sync, we have developed a helper tool which runs checks on the pipeline code. This is in the [nf-core/tools repository](https://github.com/nf-core/tools) and once installed can be run locally with the `nf-core lint <pipeline-directory>` command.
 
 If any failures or warnings are encountered, please follow the listed URL for more documentation.
 
 ### Pipeline Tests
 
-<<<<<<< HEAD
-Each nf-core pipeline should be set up with a minimal set of test-data.
-Travis CI then runs the pipeline on this data to ensure that it exists successfully.
-=======
 Each `nf-core` pipeline should be set up with a minimal set of test-data.
 `GitHub Actions` then runs the pipeline on this data to ensure that it exits successfully.
->>>>>>> 2d14ee9d
 If there are any failures then the automated tests fail.
 These tests are run both with the latest available version of `Nextflow` and also the minimum required version that is stated in the pipeline code.
 
@@ -76,8 +54,4 @@
 
 ## Getting help
 
-<<<<<<< HEAD
-For further information/help, please consult the [nf-core/bacass documentation](https://github.com/nf-core/bacass#documentation) and don't hesitate to get in touch on the pipeline channel on [Slack](https://nf-core-invite.herokuapp.com/).
-=======
-For further information/help, please consult the [nf-core/bacass documentation](https://nf-co.re/bacass/docs) and don't hesitate to get in touch on the nf-core Slack [#bacass](https://nfcore.slack.com/channels/bacass) channel ([join our Slack here](https://nf-co.re/join/slack)).
->>>>>>> 2d14ee9d
+For further information/help, please consult the [nf-core/bacass documentation](https://nf-co.re/bacass/docs) and don't hesitate to get in touch on the nf-core Slack [#bacass](https://nfcore.slack.com/channels/bacass) channel ([join our Slack here](https://nf-co.re/join/slack)).