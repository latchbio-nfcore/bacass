--- conflicted
+++ resolved
@@ -39,7 +39,6 @@
         # For example: adding multiple test runs with different parameters
         # Remember that you can parallelise this by using strategy.matrix
         run: |
-<<<<<<< HEAD
           nextflow run ${GITHUB_WORKSPACE} -profile test,docker
 
   profiles:
@@ -66,7 +65,4 @@
           sudo mv nextflow /usr/local/bin/
       - name: Run pipeline with ${{ matrix.profile }} test profile
         run: |
-          nextflow run ${GITHUB_WORKSPACE} -profile ${{ matrix.profile }},docker
-=======
-          nextflow run ${GITHUB_WORKSPACE} -profile test,docker --outdir ./results
->>>>>>> 73a07e93
+          nextflow run ${GITHUB_WORKSPACE} -profile ${{ matrix.profile }},docker