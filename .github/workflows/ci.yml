--- conflicted
+++ resolved
@@ -20,12 +20,9 @@
     strategy:
       matrix:
         # Nextflow versions: check pipeline minimum and current latest
-<<<<<<< HEAD
-        nxf_ver: ['19.10.0', '']
+        nxf_ver: ['20.07.1', '']
         options: ["test,docker", "test_long_miniasm,docker", "test_hybrid,docker", "test_long,docker --assembler canu"]
-=======
-        nxf_ver: ['20.04.0', '']
->>>>>>> 8e43acd4
+
     steps:
       - name: Check out pipeline code
         uses: actions/checkout@v2
@@ -55,8 +52,5 @@
           sudo mv nextflow /usr/local/bin/
 
       - name: Run pipeline with test data
-        # TODO nf-core: You can customise CI pipeline run tests as required
-        # For example: adding multiple test runs with different parameters
-        # Remember that you can parallelise this by using strategy.matrix
         run: |
-          nextflow run ${GITHUB_WORKSPACE} -profile test,docker+          nextflow run ${GITHUB_WORKSPACE} -profile ${{ matrix.options }}