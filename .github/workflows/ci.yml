name: nf-core CI
# This workflow runs the pipeline with the minimal test dataset to check that it completes without any syntax errors
on:
  push:
    branches:
      - dev
  pull_request:
  release:
    types: [published]

# Uncomment if we need an edge release of Nextflow again
# env: NXF_EDGE: 1

jobs:
  test:
    name: Run workflow tests
    # Only run on push if this is the nf-core dev branch (merged PRs)
    if: ${{ github.event_name != 'push' || (github.event_name == 'push' && github.repository == 'nf-core/bacass') }}
    runs-on: ubuntu-latest
    env:
      NXF_VER: ${{ matrix.nxf_ver }}
      NXF_ANSI_LOG: false
    strategy:
      matrix:
        # Nextflow versions: check pipeline minimum and current latest
<<<<<<< HEAD
        nxf_ver: ['19.10.0', '']
        options: ["test,docker", "test_long_miniasm,docker", "test_hybrid,docker", "test_long,docker --assembler canu"]
=======
        nxf_ver: ['21.04.0', '']
>>>>>>> e19ae659
    steps:
      - name: Check out pipeline code
        uses: actions/checkout@v2

      - name: Install Nextflow
        env:
          CAPSULE_LOG: none
        run: |
          wget -qO- get.nextflow.io | bash
          sudo mv nextflow /usr/local/bin/

      - name: Run pipeline with test data
        # TODO nf-core: You can customise CI pipeline run tests as required
        # For example: adding multiple test runs with different parameters
        # Remember that you can parallelise this by using strategy.matrix
        run: |
          nextflow run ${GITHUB_WORKSPACE} -profile test,docker<|MERGE_RESOLUTION|>--- conflicted
+++ resolved
@@ -23,12 +23,7 @@
     strategy:
       matrix:
         # Nextflow versions: check pipeline minimum and current latest
-<<<<<<< HEAD
-        nxf_ver: ['19.10.0', '']
-        options: ["test,docker", "test_long_miniasm,docker", "test_hybrid,docker", "test_long,docker --assembler canu"]
-=======
         nxf_ver: ['21.04.0', '']
->>>>>>> e19ae659
     steps:
       - name: Check out pipeline code
         uses: actions/checkout@v2
@@ -45,4 +40,30 @@
         # For example: adding multiple test runs with different parameters
         # Remember that you can parallelise this by using strategy.matrix
         run: |
-          nextflow run ${GITHUB_WORKSPACE} -profile test,docker+          nextflow run ${GITHUB_WORKSPACE} -profile test,docker
+
+  profiles:
+    name: Run workflow profile
+    # Only run on push if this is the nf-core dev branch (merged PRs)
+    if: ${{ github.event_name != 'push' || (github.event_name == 'push' && github.repository == 'nf-core/bacass') }}
+    runs-on: ubuntu-latest
+    env:
+      NXF_VER: '21.04.0'
+      NXF_ANSI_LOG: false
+    strategy:
+      matrix:
+        # Run remaining test profiles with minimum nextflow version
+        profile: [test_long_miniasm, test_hybrid, test_long, test_dfast]
+    steps:
+      - name: Check out pipeline code
+        uses: actions/checkout@v2
+
+      - name: Install Nextflow
+        env:
+          CAPSULE_LOG: none
+        run: |
+          wget -qO- get.nextflow.io | bash
+          sudo mv nextflow /usr/local/bin/
+      - name: Run pipeline with ${{ matrix.profile }} test profile
+        run: |
+          nextflow run ${GITHUB_WORKSPACE} -profile ${{ matrix.profile }},docker