name: Test successful pipeline download with 'nf-core download'

# Run the workflow when:
#  - dispatched manually
#  - when a PR is opened or reopened to master branch
#  - the head branch of the pull request is updated, i.e. if fixes for a release are pushed last minute to dev.
on:
  workflow_dispatch:
    inputs:
      testbranch:
        description: "The specific branch you wish to utilize for the test execution of nf-core download."
        required: true
        default: "dev"
  pull_request:
    types:
      - opened
      - edited
      - synchronize
    branches:
      - master
  pull_request_target:
    branches:
      - master

env:
  NXF_ANSI_LOG: false

jobs:
  download:
    runs-on: ubuntu-latest
    steps:
      - name: Install Nextflow
        uses: nf-core/setup-nextflow@v2

      - name: Disk space cleanup
        uses: jlumbroso/free-disk-space@54081f138730dfa15788a46383842cd2f914a1be # v1.3.1

      - uses: actions/setup-python@82c7e631bb3cdc910f68e0081d67478d79c6982d # v5
        with:
          python-version: "3.12"
          architecture: "x64"
      - uses: eWaterCycle/setup-singularity@931d4e31109e875b13309ae1d07c70ca8fbc8537 # v7
        with:
          singularity-version: 3.8.3

      - name: Install dependencies
        run: |
          python -m pip install --upgrade pip
          pip install git+https://github.com/nf-core/tools.git@dev

      - name: Get the repository name and current branch set as environment variable
        run: |
          echo "REPO_LOWERCASE=${GITHUB_REPOSITORY,,}" >> ${GITHUB_ENV}
          echo "REPOTITLE_LOWERCASE=$(basename ${GITHUB_REPOSITORY,,})" >> ${GITHUB_ENV}
          echo "REPO_BRANCH=${{ github.event.inputs.testbranch || 'dev' }}" >> ${GITHUB_ENV}

      - name: Download the pipeline
        env:
          NXF_SINGULARITY_CACHEDIR: ./
        run: |
          nf-core download ${{ env.REPO_LOWERCASE }} \
          --revision ${{ env.REPO_BRANCH }} \
          --outdir ./${{ env.REPOTITLE_LOWERCASE }} \
          --compress "none" \
          --container-system 'singularity' \
          --container-library "quay.io" -l "docker.io" -l "ghcr.io" \
          --container-cache-utilisation 'amend' \
          --download-configuration

      - name: Inspect download
        run: tree ./${{ env.REPOTITLE_LOWERCASE }}

      - name: Run the downloaded pipeline (stub)
        id: stub_run_pipeline
        continue-on-error: true
<<<<<<< HEAD
        env:
          NXF_SINGULARITY_CACHEDIR: ./
          NXF_SINGULARITY_HOME_MOUNT: true
        run: nextflow run ./${{ env.REPOTITLE_LOWERCASE }}/$( sed 's/\W/_/g' <<< ${{ env.REPO_BRANCH }}) -stub -profile test,singularity --outdir ./results
      - name: Run the downloaded pipeline (stub run not supported)
        id: run_pipeline
        if: ${{ job.steps.stub_run_pipeline.status == failure() }}
        env:
          NXF_SINGULARITY_CACHEDIR: ./
          NXF_SINGULARITY_HOME_MOUNT: true
=======
        env:
          NXF_SINGULARITY_CACHEDIR: ./
          NXF_SINGULARITY_HOME_MOUNT: true
        run: nextflow run ./${{ env.REPOTITLE_LOWERCASE }}/$( sed 's/\W/_/g' <<< ${{ env.REPO_BRANCH }}) -stub -profile test,singularity --outdir ./results
      - name: Run the downloaded pipeline (stub run not supported)
        id: run_pipeline
        if: ${{ job.steps.stub_run_pipeline.status == failure() }}
        env:
          NXF_SINGULARITY_CACHEDIR: ./
          NXF_SINGULARITY_HOME_MOUNT: true
>>>>>>> 867b7359
        run: nextflow run ./${{ env.REPOTITLE_LOWERCASE }}/$( sed 's/\W/_/g' <<< ${{ env.REPO_BRANCH }}) -profile test,singularity --outdir ./results<|MERGE_RESOLUTION|>--- conflicted
+++ resolved
@@ -73,7 +73,6 @@
       - name: Run the downloaded pipeline (stub)
         id: stub_run_pipeline
         continue-on-error: true
-<<<<<<< HEAD
         env:
           NXF_SINGULARITY_CACHEDIR: ./
           NXF_SINGULARITY_HOME_MOUNT: true
@@ -84,16 +83,4 @@
         env:
           NXF_SINGULARITY_CACHEDIR: ./
           NXF_SINGULARITY_HOME_MOUNT: true
-=======
-        env:
-          NXF_SINGULARITY_CACHEDIR: ./
-          NXF_SINGULARITY_HOME_MOUNT: true
-        run: nextflow run ./${{ env.REPOTITLE_LOWERCASE }}/$( sed 's/\W/_/g' <<< ${{ env.REPO_BRANCH }}) -stub -profile test,singularity --outdir ./results
-      - name: Run the downloaded pipeline (stub run not supported)
-        id: run_pipeline
-        if: ${{ job.steps.stub_run_pipeline.status == failure() }}
-        env:
-          NXF_SINGULARITY_CACHEDIR: ./
-          NXF_SINGULARITY_HOME_MOUNT: true
->>>>>>> 867b7359
         run: nextflow run ./${{ env.REPOTITLE_LOWERCASE }}/$( sed 's/\W/_/g' <<< ${{ env.REPO_BRANCH }}) -profile test,singularity --outdir ./results