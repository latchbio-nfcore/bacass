--- conflicted
+++ resolved
@@ -1,9 +1,5 @@
 # Markdownlint configuration file
 default: true,
 line-length: false
-<<<<<<< HEAD
-no-multiple-blanks: 0
-=======
->>>>>>> 2d14ee9d
 no-duplicate-header:
     siblings_only: true