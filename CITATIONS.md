# nf-core/bacass: Citations

## [nf-core](https://pubmed.ncbi.nlm.nih.gov/32055031/)

> Ewels PA, Peltzer A, Fillinger S, Patel H, Alneberg J, Wilm A, Garcia MU, Di Tommaso P, Nahnsen S. The nf-core framework for community-curated bioinformatics pipelines. Nat Biotechnol. 2020 Mar;38(3):276-278. doi: 10.1038/s41587-020-0439-x. PubMed PMID: 32055031.

## [Nextflow](https://pubmed.ncbi.nlm.nih.gov/28398311/)

> Di Tommaso P, Chatzou M, Floden EW, Barja PP, Palumbo E, Notredame C. Nextflow enables reproducible computational workflows. Nat Biotechnol. 2017 Apr 11;35(4):316-319. doi: 10.1038/nbt.3820. PubMed PMID: 28398311.

## Pipeline tools

- [FastQC](https://www.bioinformatics.babraham.ac.uk/projects/fastqc/)

<<<<<<< HEAD
- [FastP](https://github.com/OpenGene/fastp)
=======
  > Andrews, S. (2010). FastQC: A Quality Control Tool for High Throughput Sequence Data [Online].
>>>>>>> 3cdeb02a

  > Chen S, Zhou Y, Chen Y, Gu J. fastp: an ultra-fast all-in-one FASTQ preprocessor. Bioinformatics. 2018 Sep 1;34(17):i884-i890. doi: 10.1093/bioinformatics/bty560. PMID: 30423086; PMCID: PMC6129281.

- [Porechop](https://github.com/rrwick/Porechop)

- [NanoPlot](https://doi.org/10.1093/bioinformatics/bty149)

  > De Coster, W., D’Hert, S., Schultz, D. T., Cruts, M., & Van Broeckhoven, C. (2018). NanoPack: visualizing and processing long-read sequencing data. Bioinformatics, 34(15), 2666-2669. doi: 10.1093/bioinformatics/bty149.

- [pycoQC](https://github.com/tleonardi/pycoQC)

- [Unicycler](https://pubmed.ncbi.nlm.nih.gov/28594827/)

  > Wick RR, Judd LM, Gorrie CL, Holt KE. Unicycler: Resolving bacterial genome assemblies from short and long sequencing reads. PLoS Comput Biol. 2017 Jun 8;13(6):e1005595. doi: 10.1371/journal.pcbi.1005595. PMID: 28594827; PMCID: PMC5481147.

- [Miniasm](https://github.com/lh3/miniasm) with [Racon](https://github.com/isovic/racon)

  > Li H. Minimap and miniasm: fast mapping and de novo assembly for noisy long sequences. Bioinformatics. 2016 Jul 15;32(14):2103-10. doi: 10.1093/bioinformatics/btw152. Epub 2016 Mar 19. PMID: 27153593; PMCID: PMC4937194.

- [Canu](https://pubmed.ncbi.nlm.nih.gov/28298431/)

  > Koren S, Walenz BP, Berlin K, Miller JR, Bergman NH, Phillippy AM. Canu: scalable and accurate long-read assembly via adaptive k-mer weighting and repeat separation. Genome Res. 2017 May;27(5):722-736. doi: 10.1101/gr.215087.116. Epub 2017 Mar 15. PMID: 28298431; PMCID: PMC5411767.

- [QUAST](https://pubmed.ncbi.nlm.nih.gov/23422339/)

  > Gurevich A, Saveliev V, Vyahhi N, Tesler G. QUAST: quality assessment tool for genome assemblies. Bioinformatics. 2013 Apr 15;29(8):1072-5. doi: 10.1093/bioinformatics/btt086. Epub 2013 Feb 19. PMID: 23422339; PMCID: PMC3624806.

- [Prokka](https://pubmed.ncbi.nlm.nih.gov/24642063/)

  > Seemann T. Prokka: rapid prokaryotic genome annotation. Bioinformatics. 2014 Jul 15;30(14):2068-9. doi: 10.1093/bioinformatics/btu153. Epub 2014 Mar 18. PMID: 24642063.

- [DFAST](https://pubmed.ncbi.nlm.nih.gov/29106469/)

  > Tanizawa Y, Fujisawa T, Nakamura Y. DFAST: a flexible prokaryotic genome annotation pipeline for faster genome publication. Bioinformatics. 2018 Mar 15;34(6):1037-1039. doi: 10.1093/bioinformatics/btx713. PMID: 29106469; PMCID: PMC5860143.

- [Medaka](https://github.com/nanoporetech/medaka)

- [Nanopolish](https://github.com/jts/nanopolish)

- [SAMtools](https://doi.org/10.1093/bioinformatics/btp352)

  > Li, H., Handsaker, B., Wysoker, A., Fennell, T., Ruan, J., Homer, N., … 1000 Genome Project Data Processing Subgroup. (2009). The Sequence Alignment/Map format and SAMtools. Bioinformatics , 25(16), 2078–2079. doi: 10.1093/bioinformatics/btp352.

- [Kraken2](https://doi.org/10.1186/s13059-019-1891-0)

  > Wood, D et al., 2019. Improved metagenomic analysis with Kraken 2. Genome Biology volume 20, Article number: 257. doi: 10.1186/s13059-019-1891-0.

- [MultiQC](https://www.ncbi.nlm.nih.gov/pubmed/27312411/)
  > Ewels P, Magnusson M, Lundin S, Käller M. MultiQC: summarize analysis results for multiple tools and samples in a single report. Bioinformatics. 2016 Oct 1;32(19):3047-8. doi: 10.1093/bioinformatics/btw354. Epub 2016 Jun 16. PubMed PMID: 27312411; PubMed Central PMCID: PMC5039924

## Data

- [Full-size test data](https://pubmed.ncbi.nlm.nih.gov/32561582/)
  > Blackwell N, Bryce C, Straub D, Kappler A, Kleindienst S. Genomic Insights into Two Novel Fe(II)-Oxidizing Zetaproteobacteria Isolates Reveal Lifestyle Adaption to Coastal Marine Sediments. Appl Environ Microbiol. 2020 Aug 18;86(17):e01160-20. doi: 10.1128/AEM.01160-20. PMID: 32561582; PMCID: PMC7440796.

## Software packaging/containerisation tools

- [Anaconda](https://anaconda.com)

  > Anaconda Software Distribution. Computer software. Vers. 2-2.4.0. Anaconda, Nov. 2016. Web.

- [Bioconda](https://pubmed.ncbi.nlm.nih.gov/29967506/)

  > Grüning B, Dale R, Sjödin A, Chapman BA, Rowe J, Tomkins-Tinch CH, Valieris R, Köster J; Bioconda Team. Bioconda: sustainable and comprehensive software distribution for the life sciences. Nat Methods. 2018 Jul;15(7):475-476. doi: 10.1038/s41592-018-0046-7. PubMed PMID: 29967506.

- [BioContainers](https://pubmed.ncbi.nlm.nih.gov/28379341/)

  > da Veiga Leprevost F, Grüning B, Aflitos SA, Röst HL, Uszkoreit J, Barsnes H, Vaudel M, Moreno P, Gatto L, Weber J, Bai M, Jimenez RC, Sachsenberg T, Pfeuffer J, Alvarez RV, Griss J, Nesvizhskii AI, Perez-Riverol Y. BioContainers: an open-source and community-driven framework for software standardization. Bioinformatics. 2017 Aug 15;33(16):2580-2582. doi: 10.1093/bioinformatics/btx192. PubMed PMID: 28379341; PubMed Central PMCID: PMC5870671.

- [Docker](https://dl.acm.org/doi/10.5555/2600239.2600241)

  > Merkel, D. (2014). Docker: lightweight linux containers for consistent development and deployment. Linux Journal, 2014(239), 2. doi: 10.5555/2600239.2600241.

- [Singularity](https://pubmed.ncbi.nlm.nih.gov/28494014/)

  > Kurtzer GM, Sochat V, Bauer MW. Singularity: Scientific containers for mobility of compute. PLoS One. 2017 May 11;12(5):e0177459. doi: 10.1371/journal.pone.0177459. eCollection 2017. PubMed PMID: 28494014; PubMed Central PMCID: PMC5426675.<|MERGE_RESOLUTION|>--- conflicted
+++ resolved
@@ -12,11 +12,9 @@
 
 - [FastQC](https://www.bioinformatics.babraham.ac.uk/projects/fastqc/)
 
-<<<<<<< HEAD
+  > Andrews, S. (2010). FastQC: A Quality Control Tool for High Throughput Sequence Data [Online].
+
 - [FastP](https://github.com/OpenGene/fastp)
-=======
-  > Andrews, S. (2010). FastQC: A Quality Control Tool for High Throughput Sequence Data [Online].
->>>>>>> 3cdeb02a
 
   > Chen S, Zhou Y, Chen Y, Gu J. fastp: an ultra-fast all-in-one FASTQ preprocessor. Bioinformatics. 2018 Sep 1;34(17):i884-i890. doi: 10.1093/bioinformatics/bty560. PMID: 30423086; PMCID: PMC6129281.
 
