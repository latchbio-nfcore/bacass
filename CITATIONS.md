--- conflicted
+++ resolved
@@ -12,7 +12,6 @@
 
 - [FastQC](https://www.bioinformatics.babraham.ac.uk/projects/fastqc/)
 
-<<<<<<< HEAD
 * [Skewer](https://pubmed.ncbi.nlm.nih.gov/24925680/)
     > Jiang H, Lei R, Ding SW, Zhu S. Skewer: a fast and accurate adapter trimmer for next-generation sequencing paired-end reads. BMC Bioinformatics. 2014 Jun 12;15:182. doi: 10.1186/1471-2105-15-182. PMID: 24925680; PMCID: PMC4074385.
 
@@ -57,13 +56,6 @@
 
 * [Full-size test data](https://pubmed.ncbi.nlm.nih.gov/32561582/)
     > Blackwell N, Bryce C, Straub D, Kappler A, Kleindienst S. Genomic Insights into Two Novel Fe(II)-Oxidizing Zetaproteobacteria Isolates Reveal Lifestyle Adaption to Coastal Marine Sediments. Appl Environ Microbiol. 2020 Aug 18;86(17):e01160-20. doi: 10.1128/AEM.01160-20. PMID: 32561582; PMCID: PMC7440796.
-=======
-  > Andrews, S. (2010). FastQC: A Quality Control Tool for High Throughput Sequence Data [Online]. Available online https://www.bioinformatics.babraham.ac.uk/projects/fastqc/.
-
-- [MultiQC](https://pubmed.ncbi.nlm.nih.gov/27312411/)
-
-  > Ewels P, Magnusson M, Lundin S, Käller M. MultiQC: summarize analysis results for multiple tools and samples in a single report. Bioinformatics. 2016 Oct 1;32(19):3047-8. doi: 10.1093/bioinformatics/btw354. Epub 2016 Jun 16. PubMed PMID: 27312411; PubMed Central PMCID: PMC5039924.
->>>>>>> 73a07e93
 
 ## Software packaging/containerisation tools
 
