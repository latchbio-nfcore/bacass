--- conflicted
+++ resolved
@@ -5,7 +5,6 @@
         "https://github.com/nf-core/modules.git": {
             "modules": {
                 "nf-core": {
-<<<<<<< HEAD
                     "bakta/bakta": {
                         "branch": "master",
                         "git_sha": "f05fa7c6753f92be861d606378860dcd5c828880",
@@ -60,11 +59,6 @@
                     "minimap2/align": {
                         "branch": "master",
                         "git_sha": "603ecbd9f45300c9788f197d2a15a005685b4220",
-=======
-                    "fastqc": {
-                        "branch": "master",
-                        "git_sha": "f4ae1d942bd50c5c0b9bd2de1393ce38315ba57c",
->>>>>>> 2d5631a3
                         "installed_by": ["modules"]
                     },
                     "multiqc": {
