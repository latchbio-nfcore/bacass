/*
~~~~~~~~~~~~~~~~~~~~~~~~~~~~~~~~~~~~~~~~~~~~~~~~~~~~~~~~~~~~~~~~~~~~~~~~~~~~~~~~~~~~~~~~
    Nextflow config file for running minimal tests
~~~~~~~~~~~~~~~~~~~~~~~~~~~~~~~~~~~~~~~~~~~~~~~~~~~~~~~~~~~~~~~~~~~~~~~~~~~~~~~~~~~~~~~~
    Defines input files and everything required to run a fast and simple pipeline test.

    Use as follows:
        nextflow run nf-core/bacass -profile test,<docker/singularity> --outdir <OUTDIR>

----------------------------------------------------------------------------------------
*/

params {
    config_profile_name        = 'Test profile'
    config_profile_description = 'Minimal test dataset to check pipeline function'

    // Limit resources so that this can run on GitHub Actions
    max_cpus   = 2
    max_memory = '6.GB'
    max_time   = '6.h'

    // Input data
    input = params.pipelines_testdata_base_path + 'bacass/bacass_short.tsv'

    // some extra args to speed tests up
<<<<<<< HEAD
    unicycler_args  = "--no_correct --no_pilon"
    prokka_args     = " --fast"
    assembly_type   = 'short'
    skip_pycoqc     = true
    skip_kraken2    = true
=======
    unicycler_args="--no_correct --no_pilon"
    prokka_args=" --fast"
    assembly_type = 'short'
    skip_pycoqc = true
    skip_kraken2 = true
    skip_kmerfinder = true
>>>>>>> 0fca1d14
}<|MERGE_RESOLUTION|>--- conflicted
+++ resolved
@@ -23,18 +23,10 @@
     input = params.pipelines_testdata_base_path + 'bacass/bacass_short.tsv'
 
     // some extra args to speed tests up
-<<<<<<< HEAD
     unicycler_args  = "--no_correct --no_pilon"
     prokka_args     = " --fast"
     assembly_type   = 'short'
     skip_pycoqc     = true
     skip_kraken2    = true
-=======
-    unicycler_args="--no_correct --no_pilon"
-    prokka_args=" --fast"
-    assembly_type = 'short'
-    skip_pycoqc = true
-    skip_kraken2 = true
     skip_kmerfinder = true
->>>>>>> 0fca1d14
 }