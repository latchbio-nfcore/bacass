/*
~~~~~~~~~~~~~~~~~~~~~~~~~~~~~~~~~~~~~~~~~~~~~~~~~~~~~~~~~~~~~~~~~~~~~~~~~~~~~~~~~~~~~~~~
    Nextflow config file for running minimal tests
~~~~~~~~~~~~~~~~~~~~~~~~~~~~~~~~~~~~~~~~~~~~~~~~~~~~~~~~~~~~~~~~~~~~~~~~~~~~~~~~~~~~~~~~
    Defines input files and everything required to run a fast and simple pipeline test.

    Use as follows:
        nextflow run nf-core/bacass -profile test,<docker/singularity> --outdir <OUTDIR>

----------------------------------------------------------------------------------------
*/

params {
    config_profile_name        = 'Test profile'
    config_profile_description = 'Minimal test dataset to check pipeline function'

    // Limit resources so that this can run on GitHub Actions
    max_cpus   = 2
    max_memory = '6.GB'
    max_time   = '6.h'

    // Input data
<<<<<<< HEAD
    input = 'https://raw.githubusercontent.com/nf-core/test-datasets/bacass/bacass_short.tsv'
=======
    // TODO nf-core: Specify the paths to your test data on nf-core/test-datasets
    // TODO nf-core: Give any required params for the test so that command line flags are not needed
    input  = params.pipelines_testdata_base_path + 'viralrecon/samplesheet/samplesheet_test_illumina_amplicon.csv'
>>>>>>> 867b7359

    // some extra args to speed tests up
    unicycler_args  = "--no_correct --no_pilon"
    prokka_args     = " --fast"
    assembly_type   = 'short'
    skip_pycoqc     = true
    skip_kraken2    = true
}<|MERGE_RESOLUTION|>--- conflicted
+++ resolved
@@ -20,13 +20,7 @@
     max_time   = '6.h'
 
     // Input data
-<<<<<<< HEAD
-    input = 'https://raw.githubusercontent.com/nf-core/test-datasets/bacass/bacass_short.tsv'
-=======
-    // TODO nf-core: Specify the paths to your test data on nf-core/test-datasets
-    // TODO nf-core: Give any required params for the test so that command line flags are not needed
-    input  = params.pipelines_testdata_base_path + 'viralrecon/samplesheet/samplesheet_test_illumina_amplicon.csv'
->>>>>>> 867b7359
+    input = params.pipelines_testdata_base_path + 'bacass/bacass_short.tsv'
 
     // some extra args to speed tests up
     unicycler_args  = "--no_correct --no_pilon"
