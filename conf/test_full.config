--- conflicted
+++ resolved
@@ -15,15 +15,6 @@
     config_profile_description = 'Full test dataset to check pipeline function'
 
     // Input data for full size test
-<<<<<<< HEAD
-    input       = 'https://raw.githubusercontent.com/nf-core/test-datasets/bacass/bacass_full.tsv'
+    input       = params.pipelines_testdata_base_path + 'bacass/bacass_full.tsv'
     kraken2db   = 'https://genome-idx.s3.amazonaws.com/kraken/k2_standard_8gb_20210517.tar.gz'
-=======
-    // TODO nf-core: Specify the paths to your full test data ( on nf-core/test-datasets or directly in repositories, e.g. SRA)
-    // TODO nf-core: Give any required params for the test so that command line flags are not needed
-    input = params.pipelines_testdata_base_path + 'viralrecon/samplesheet/samplesheet_full_illumina_amplicon.csv'
-
-    // Genome references
-    genome = 'R64-1-1'
->>>>>>> 867b7359
 }