/*
~~~~~~~~~~~~~~~~~~~~~~~~~~~~~~~~~~~~~~~~~~~~~~~~~~~~~~~~~~~~~~~~~~~~~~~~~~~~~~~~~~~~~~~~
    Config file for defining DSL2 per module options and publishing paths
~~~~~~~~~~~~~~~~~~~~~~~~~~~~~~~~~~~~~~~~~~~~~~~~~~~~~~~~~~~~~~~~~~~~~~~~~~~~~~~~~~~~~~~~
    Available keys to override module options:
        ext.args   = Additional arguments appended to command in module.
        ext.args2  = Second set of arguments appended to command in module (multi-tool modules).
        ext.args3  = Third set of arguments appended to command in module (multi-tool modules).
        ext.prefix = File name prefix for output files.
----------------------------------------------------------------------------------------
*/

//       Let modules.config to store module configurations that share both shortreads and longreads
process {

    withName: 'NANOPLOT' {
        ext.args = ''
        publishDir = [
            path: { "${params.outdir}/QC_longreads/NanoPlot" },
            mode: params.publish_dir_mode,
            saveAs: { filename -> filename.equals('versions.yml') ? null : filename }
        ]
    }

<<<<<<< HEAD
    withName: 'PYCOQC' {
        ext.args = ''
        publishDir = [
            path: { "${params.outdir}/QC_longreads/PycoQC" },
            mode: params.publish_dir_mode,
            saveAs: { filename -> filename.equals('versions.yml') ? null : filename }
        ]
    }

    withName: 'PORECHOP_PORECHOP' {
        ext.args = ''
        ext.prefix = { "${meta.id}.porechop" }
        publishDir = [
            path: { "${params.outdir}/trimming/longreads" },
            mode: params.publish_dir_mode,
            saveAs: { filename -> filename.equals('versions.yml') ? null : filename }
        ]
=======
    withName: FASTQC {
        ext.args = '--quiet'
>>>>>>> 2d5631a3
    }

    withName: 'UNICYCLER' {
        ext.args = params.unicycler_args ? "${params.unicycler_args}" : ''
        publishDir = [
            path: { "${params.outdir}/Unicycler" },
            mode: params.publish_dir_mode,
            saveAs: { filename -> filename.equals('versions.yml') ? null : filename }
        ]
    }

    withName: 'CANU' {
        ext.args = {
            [ params.canu_args ? "${params.canu_args}" : '',
            "merylMemory=${task.memory.toGiga()}G",
            "merylThreads=$task.cpus",
            "hapThreads=${task.cpus}",
            "batMemory=${task.memory.toGiga()}G",
            "redMemory=${task.memory.toGiga()}G",
            "redThreads=${task.cpus}",
            "oeaMemory=${task.memory.toGiga()}G",
            "oeaThreads=${task.cpus}",
            "corMemory=${task.memory.toGiga()}G",
            "corThreads=${task.cpus}"
            ].join(' ').trim()
        }
        publishDir = [
            path: { "${params.outdir}/Canu" },
            mode: params.publish_dir_mode,
            pattern: "*.{contigs.fasta.gz,report}",
            saveAs: { filename -> filename.equals('versions.yml') ? null : filename }
        ]
    }

    withName: 'MINIMAP2_ALIGN' {
        ext.args = '-x ava-ont'
    }

    withName: 'MINIMAP2_CONSENSUS' {
        ext.args = '-x map-ont'
    }

    withName: 'MINIMAP2_POLISH' {
        ext.args = '-x map-ont'
    }

    withName: 'MINIASM' {
        ext.args = ''
        publishDir = [
            path: { "${params.outdir}/Miniasm" },
            mode: params.publish_dir_mode,
            pattern: '*.fasta.gz',
            saveAs: { filename -> filename.equals('versions.yml') ? null : filename }
        ]
    }

    withName: 'DRAGONFLYE' {
        ext.args = {
            if ( meta.gsize && !meta.gsize.equals('NA') ){
                if ( !params.dragonflye_args.contains("--gsize") ) {
                    "--gsize ${meta.gsize} ${params.dragonflye_args}"
                } else {
                    params.dragonflye_args ?: ''
                }
            } else {
                params.dragonflye_args ?: ''
            }
        }
        publishDir = [
            path: { "${params.outdir}/Dragonflye" },
            mode: params.publish_dir_mode,
            pattern: "*.{fa,log}",
            saveAs: { filename ->
                if (filename.equals('versions.yml')) {
                    null
                } else if (filename.endsWith('.log')) {
                    "${meta.id}.${filename}"
                } else {
                    filename
                }
            }
        ]
    }

    withName: 'RACON' {
        ext.args = ''
        publishDir = [
            path: { "${params.outdir}/Miniasm" },
            mode: params.publish_dir_mode,
            saveAs: { filename -> filename.equals('versions.yml') ? null : filename }
        ]
    }

    withName: 'MEDAKA' {
        ext.args = ''
        publishDir = [
            path: { "${params.outdir}/Medaka" },
            mode: params.publish_dir_mode,
            saveAs: { filename -> filename.equals('versions.yml') ? null : filename }
        ]
    }

    withName: 'NANOPOLISH' {
        ext.args = ''
        publishDir = [
            path: { "${params.outdir}/Nanopolish" },
            mode: params.publish_dir_mode,
            saveAs: { filename -> filename.equals('versions.yml') ? null : filename }
        ]
    }

    withName: 'KRAKEN2' {
        ext.args = ''
        publishDir = [
            path: { "${params.outdir}/Kraken2" },
            mode: params.publish_dir_mode,
            pattern: "*report.txt",
            saveAs: { filename -> filename.equals('versions.yml') ? null : filename }
        ]
    }

    withName: 'KRAKEN2_LONG' {
        ext.args = ''
        publishDir = [
            path: { "${params.outdir}/kraken2" },
            mode: params.publish_dir_mode,
            pattern: "*report.txt",
            saveAs: { filename ->
                if (filename.equals('versions.yml')) {
                    null
                } else {
                    "${filename.replaceFirst('\\..+$', '')}_longreads${filename.substring(filename.lastIndexOf('.'))}"
                }
            }
        ]
    }

    withName: 'QUAST' {
        ext.args = ''
        publishDir = [
            path: { "${params.outdir}/QUAST" },
            mode: params.publish_dir_mode,
            saveAs: { filename -> filename.equals('versions.yml') ? null : filename }
        ]
    }

    withName: 'PROKKA' {
        ext.args = params.prokka_args ? "${params.prokka_args}" : ''
        publishDir = [
            path: { "${params.outdir}/Prokka" },
            mode: params.publish_dir_mode,
            saveAs: { filename -> filename.equals('versions.yml') ? null : filename }
        ]
    }

    withName: 'DFAST' {
        ext.args  = ''
        ext.args2 = ''
        publishDir = [
            path: { "${params.outdir}/DFAST" },
            mode: params.publish_dir_mode,
            saveAs: { filename -> filename.equals('versions.yml') ? null : filename }
        ]
    }

    withName: 'MULTIQC' {
        ext.args = ''
        publishDir = [
            path: { "${params.outdir}/multiqc" },
            mode: params.publish_dir_mode,
            saveAs: { filename -> filename.equals('versions.yml') ? null : filename }
        ]
    }

    withName: 'CUSTOM_DUMPSOFTWAREVERSIONS' {
        publishDir = [
            path: { "${params.outdir}/pipeline_info" },
            mode: params.publish_dir_mode,
            pattern: '*_versions.yml'
        ]
    }
}

if (!params.skip_fastqc) {
    process {
        withName: '.*:.*:FASTQ_TRIM_FASTP_FASTQC:FASTQC_RAW' {
            ext.args = '--quiet'
            publishDir = [
                path: { "${params.outdir}/FastQC/raw" },
                mode: params.publish_dir_mode,
                saveAs: { filename -> filename.equals('versions.yml') ? null : filename }
            ]
        }
    }
}
if (!params.skip_fastp) {
    process {
        withName: '.*:.*:FASTQ_TRIM_FASTP_FASTQC:FASTP' {
            ext.args = ''
            publishDir = [
                [
                    path: { "${params.outdir}/trimming/shortreads" },
                    mode: params.publish_dir_mode,
                    pattern: "*.fastp.fastq.gz",
                    saveAs: { filename -> filename.equals('versions.yml') ? null : filename }
                ],
                [
                    path: { "${params.outdir}/trimming/shortreads/json_html" },
                    mode: params.publish_dir_mode,
                    pattern: "*.{json,html}"
                ],
                [
                    path: { "${params.outdir}/trimming/shortreads/log" },
                    mode: params.publish_dir_mode,
                    pattern: "*.log"
                ],
                [
                    path: { "${params.outdir}/trimming/shortreads" },
                    mode: params.publish_dir_mode,
                    pattern: "*.fail.fastq.gz",
                    enabled: params.save_trimmed_fail
                ]
            ]
        }
    }
    if (!params.skip_fastqc) {
        process {
            withName: '.*:.*:FASTQ_TRIM_FASTP_FASTQC:FASTQC_TRIM' {
                ext.args = '--quiet'
                publishDir = [
                    path: { "${params.outdir}/FastQC/trim" },
                    mode: params.publish_dir_mode,
                    pattern: "*.{json,html}",
                    saveAs: { filename -> filename.equals('versions.yml') ? null : filename }
                ]
            }
        }
    }
}

if (params.annotation_tool == 'bakta') {
    if (params.baktadb_download == true) {
        process {
            withName: '.*:.*:BAKTA_DBDOWNLOAD_RUN:BAKTA_BAKTADBDOWNLOAD' {
                ext.args = params.baktadb_download_args ? params.baktadb_download_args : ''
            }
        }
    }
    process {
        withName: '.*:.*:BAKTA_DBDOWNLOAD_RUN:BAKTA_BAKTA' {
            ext.args    = ''
            publishDir  = [
                path: { "${params.outdir}/Bakta/${meta.id}" },
                mode: params.publish_dir_mode,
                saveAs: { filename -> filename.equals('versions.yml') ? null : filename }
            ]
        }
    }
}<|MERGE_RESOLUTION|>--- conflicted
+++ resolved
@@ -22,7 +22,6 @@
         ]
     }
 
-<<<<<<< HEAD
     withName: 'PYCOQC' {
         ext.args = ''
         publishDir = [
@@ -40,10 +39,6 @@
             mode: params.publish_dir_mode,
             saveAs: { filename -> filename.equals('versions.yml') ? null : filename }
         ]
-=======
-    withName: FASTQC {
-        ext.args = '--quiet'
->>>>>>> 2d5631a3
     }
 
     withName: 'UNICYCLER' {
@@ -217,14 +212,6 @@
             saveAs: { filename -> filename.equals('versions.yml') ? null : filename }
         ]
     }
-
-    withName: 'CUSTOM_DUMPSOFTWAREVERSIONS' {
-        publishDir = [
-            path: { "${params.outdir}/pipeline_info" },
-            mode: params.publish_dir_mode,
-            pattern: '*_versions.yml'
-        ]
-    }
 }
 
 if (!params.skip_fastqc) {
