/*
~~~~~~~~~~~~~~~~~~~~~~~~~~~~~~~~~~~~~~~~~~~~~~~~~~~~~~~~~~~~~~~~~~~~~~~~~~~~~~~~~~~~~~~~
    Config file for defining DSL2 per module options and publishing paths
~~~~~~~~~~~~~~~~~~~~~~~~~~~~~~~~~~~~~~~~~~~~~~~~~~~~~~~~~~~~~~~~~~~~~~~~~~~~~~~~~~~~~~~~
    Available keys to override module options:
        ext.args   = Additional arguments appended to command in module.
        ext.args2  = Second set of arguments appended to command in module (multi-tool modules).
        ext.args3  = Third set of arguments appended to command in module (multi-tool modules).
        ext.prefix = File name prefix for output files.
----------------------------------------------------------------------------------------
*/

<<<<<<< HEAD
params {
    modules {
        'fastqc' {
            args = "--quiet"
            publish_by_meta = ['id', 'FastQC']
            publish_dir = "."
        }
        'skewer' {
            args = "-m pe -q 3 -n --quiet"
            publish_by_meta = ['id', 'trimming/shortreads']
            publish_dir = "."
        }
        'nanoplot' {
            args = ""
            publish_by_meta = ['id', 'QC_longreads/NanoPlot']
            publish_dir = "."
        }
        'pycoqc' {
            args = ""
            publish_files = [ '.html':'', '.json':'' ]
            publish_by_meta = ['id', 'QC_longreads/PycoQC']
            publish_dir = "."
        }
        'porechop' {
            args = ""
            publish_by_meta = ['id', 'trimming/longreads']
            publish_dir = "."
        }
        'unicycler' {
            args = ""
            publish_by_meta = ['id', 'Unicycler']
            publish_dir = "."
        }
        'canu' {
            args = ""
            publish_by_meta = ['id', 'Canu']
            publish_dir = "."
        }
        'minimap_align' {
            args = "-x ava-ont"
            publish_files = false
            publish_by_meta = ['id', 'minimap_align']
            publish_dir = "."
        }
        'minimap_consensus' {
            args = "-x map-ont"
            publish_files = false
            publish_by_meta = ['id', 'minimap_consensus']
            publish_dir = "."
        }
        'minimap_polish' {
            args = "-ax map-ont"
            publish_files = false
            publish_by_meta = ['id', 'minimap_polish']
            publish_dir = "."
        }
        'miniasm' {
            args = ""
            publish_files = [ '_assembly.fasta':'' ]
            publish_by_meta = ['id', 'Miniasm']
            publish_dir = "."
        }
        'racon' {
            args = ""
            publish_files = [ '_assembly_consensus.fasta':'' ]
            publish_by_meta = ['id', 'Miniasm']
            publish_dir = "."
        }
        'medaka' {
            args = ""
            publish_by_meta = ['id', 'Medaka']
            publish_dir = "."
        }
        'nanopolish' {
            args = ""
            publish_by_meta = ['id', 'Nanopolish']
            publish_dir = "."
        }
        'kraken2' {
            args = ""
            publish_files = [ 'report.txt':'' ]
            publish_by_meta = ['id', 'Kraken2']
            publish_dir = "."
        }
        'kraken2_long' {
            args = ""
            suffix = "_longreads"
            publish_files = [ 'report.txt':'' ]
            publish_by_meta = ['id', 'Kraken2']
            publish_dir = "."
        }
        'quast' {
            args = ""
            publish_by_meta = false //the module allows no meta, it collects all assemblies!
            publish_dir = "./QUAST"
            suffix = "other_files"
        }
        'prokka' {
            args = ""
            publish_by_meta = ['id', 'Prokka']
            publish_dir = "."
        }
        'dfast' {
            args = ""
            publish_by_meta = ['id', 'DFAST']
            publish_dir = "."
        }
        'multiqc' {
            args = ""
        }
=======
process {

    publishDir = [
        path: { "${params.outdir}/${task.process.tokenize(':')[-1].tokenize('_')[0].toLowerCase()}" },
        mode: params.publish_dir_mode,
        saveAs: { filename -> filename.equals('versions.yml') ? null : filename }
    ]

    withName: SAMPLESHEET_CHECK {
        publishDir = [
            path: { "${params.outdir}/pipeline_info" },
            mode: params.publish_dir_mode,
            saveAs: { filename -> filename.equals('versions.yml') ? null : filename }
        ]
    }

    withName: FASTQC {
        ext.args = '--quiet'
>>>>>>> 73a07e93
    }

    withName: CUSTOM_DUMPSOFTWAREVERSIONS {
        publishDir = [
            path: { "${params.outdir}/pipeline_info" },
            mode: params.publish_dir_mode,
            pattern: '*_versions.yml'
        ]
    }

}<|MERGE_RESOLUTION|>--- conflicted
+++ resolved
@@ -10,145 +10,243 @@
 ----------------------------------------------------------------------------------------
 */
 
-<<<<<<< HEAD
-params {
-    modules {
-        'fastqc' {
-            args = "--quiet"
-            publish_by_meta = ['id', 'FastQC']
-            publish_dir = "."
-        }
-        'skewer' {
-            args = "-m pe -q 3 -n --quiet"
-            publish_by_meta = ['id', 'trimming/shortreads']
-            publish_dir = "."
-        }
-        'nanoplot' {
-            args = ""
-            publish_by_meta = ['id', 'QC_longreads/NanoPlot']
-            publish_dir = "."
-        }
-        'pycoqc' {
-            args = ""
-            publish_files = [ '.html':'', '.json':'' ]
-            publish_by_meta = ['id', 'QC_longreads/PycoQC']
-            publish_dir = "."
-        }
-        'porechop' {
-            args = ""
-            publish_by_meta = ['id', 'trimming/longreads']
-            publish_dir = "."
-        }
-        'unicycler' {
-            args = ""
-            publish_by_meta = ['id', 'Unicycler']
-            publish_dir = "."
-        }
-        'canu' {
-            args = ""
-            publish_by_meta = ['id', 'Canu']
-            publish_dir = "."
-        }
-        'minimap_align' {
-            args = "-x ava-ont"
-            publish_files = false
-            publish_by_meta = ['id', 'minimap_align']
-            publish_dir = "."
-        }
-        'minimap_consensus' {
-            args = "-x map-ont"
-            publish_files = false
-            publish_by_meta = ['id', 'minimap_consensus']
-            publish_dir = "."
-        }
-        'minimap_polish' {
-            args = "-ax map-ont"
-            publish_files = false
-            publish_by_meta = ['id', 'minimap_polish']
-            publish_dir = "."
-        }
-        'miniasm' {
-            args = ""
-            publish_files = [ '_assembly.fasta':'' ]
-            publish_by_meta = ['id', 'Miniasm']
-            publish_dir = "."
-        }
-        'racon' {
-            args = ""
-            publish_files = [ '_assembly_consensus.fasta':'' ]
-            publish_by_meta = ['id', 'Miniasm']
-            publish_dir = "."
-        }
-        'medaka' {
-            args = ""
-            publish_by_meta = ['id', 'Medaka']
-            publish_dir = "."
-        }
-        'nanopolish' {
-            args = ""
-            publish_by_meta = ['id', 'Nanopolish']
-            publish_dir = "."
-        }
-        'kraken2' {
-            args = ""
-            publish_files = [ 'report.txt':'' ]
-            publish_by_meta = ['id', 'Kraken2']
-            publish_dir = "."
-        }
-        'kraken2_long' {
-            args = ""
-            suffix = "_longreads"
-            publish_files = [ 'report.txt':'' ]
-            publish_by_meta = ['id', 'Kraken2']
-            publish_dir = "."
-        }
-        'quast' {
-            args = ""
-            publish_by_meta = false //the module allows no meta, it collects all assemblies!
-            publish_dir = "./QUAST"
-            suffix = "other_files"
-        }
-        'prokka' {
-            args = ""
-            publish_by_meta = ['id', 'Prokka']
-            publish_dir = "."
-        }
-        'dfast' {
-            args = ""
-            publish_by_meta = ['id', 'DFAST']
-            publish_dir = "."
-        }
-        'multiqc' {
-            args = ""
-        }
-=======
+// TODO: Think about segregating modules.config in modules_shortreads.config and modules_longreads.config files
+//       Let modules.config to store module configurations that share both shortreads and longreads
 process {
 
-    publishDir = [
-        path: { "${params.outdir}/${task.process.tokenize(':')[-1].tokenize('_')[0].toLowerCase()}" },
-        mode: params.publish_dir_mode,
-        saveAs: { filename -> filename.equals('versions.yml') ? null : filename }
-    ]
-
-    withName: SAMPLESHEET_CHECK {
+    withName: 'NANOPLOT_CUSTOM' {
+        ext.args = ''
+        publishDir = [
+            path: { "${params.outdir}/QC_longreads/NanoPlot" },
+            mode: params.publish_dir_mode,
+            saveAs: { filename -> filename.equals('versions.yml') ? null : filename }
+        ]
+    }
+
+    withName: 'PYCOQC' {
+        ext.args = ''
+        publishDir = [
+            path: { "${params.outdir}/QC_longreads/PycoQC" },
+            mode: params.publish_dir_mode,
+            saveAs: { filename -> filename.equals('versions.yml') ? null : filename }
+        ]
+    }
+
+    withName: 'PORECHOP_PORECHOP' {
+        ext.args = ''
+        publishDir = [
+            path: { "${params.outdir}/trimming/longreads" },
+            mode: params.publish_dir_mode,
+            saveAs: { filename -> filename.equals('versions.yml') ? null : filename }
+        ]
+    }
+
+    withName: 'UNICYCLER' {
+        ext.args = params.unicycler_args ? "${params.unicycler_args}" : ''
+        publishDir = [
+            path: { "${params.outdir}/Unicycler" },
+            mode: params.publish_dir_mode,
+            saveAs: { filename -> filename.equals('versions.yml') ? null : filename }
+        ]
+    }
+
+    withName: 'CANU' {
+        ext.args = {
+            [ params.canu_args ? "${params.canu_args}" : '',
+            "merylMemory=${task.memory.toGiga()}G",
+            "merylThreads=$task.cpus",
+            "hapThreads=${task.cpus}",
+            "batMemory=${task.memory.toGiga()}G",
+            "redMemory=${task.memory.toGiga()}G",
+            "redThreads=${task.cpus}",
+            "oeaMemory=${task.memory.toGiga()}G",
+            "oeaThreads=${task.cpus}",
+            "corMemory=${task.memory.toGiga()}G",
+            "corThreads=${task.cpus}"
+            ].join(' ').trim()
+        }
+        publishDir = [
+            path: { "${params.outdir}/Canu" },
+            mode: params.publish_dir_mode,
+            pattern: "*.{contigs.fasta.gz,report}",
+            saveAs: { filename -> filename.equals('versions.yml') ? null : filename }
+        ]
+    }
+
+    withName: 'MINIMAP2_ALIGN' {
+        ext.args = '-x ava-ont'
+    }
+
+    withName: 'MINIMAP2_CONSENSUS' {
+        ext.args = '-x map-ont'
+    }
+
+    withName: 'MINIMAP2_POLISH' {
+        ext.args = '-x map-ont'
+    }
+
+    withName: 'MINIASM' {
+        ext.args = ''
+        publishDir = [
+            path: { "${params.outdir}/Miniasm" },
+            mode: params.publish_dir_mode,
+            pattern: '*.fasta.gz',
+            saveAs: { filename -> filename.equals('versions.yml') ? null : filename }
+        ]
+    }
+
+    withName: 'RACON' {
+        ext.args = ''
+        publishDir = [
+            path: { "${params.outdir}/Miniasm" },
+            mode: params.publish_dir_mode,
+            saveAs: { filename -> filename.equals('versions.yml') ? null : filename }
+        ]
+    }
+
+    withName: 'MEDAKA' {
+        ext.args = ''
+        publishDir = [
+            path: { "${params.outdir}/Medaka" },
+            mode: params.publish_dir_mode,
+            saveAs: { filename -> filename.equals('versions.yml') ? null : filename }
+        ]
+    }
+
+    withName: 'NANOPOLISH' {
+        ext.args = ''
+        publishDir = [
+            path: { "${params.outdir}/Nanopolish" },
+            mode: params.publish_dir_mode,
+            saveAs: { filename -> filename.equals('versions.yml') ? null : filename }
+        ]
+    }
+
+    withName: 'KRAKEN2' {
+        ext.args = ''
+        publishDir = [
+            path: { "${params.outdir}/Kraken2" },
+            mode: params.publish_dir_mode,
+            pattern: "*report.txt",
+            saveAs: { filename -> filename.equals('versions.yml') ? null : filename }
+        ]
+    }
+
+    withName: 'KRAKEN2_LONG' {
+        ext.args = ''
+        publishDir = [
+            path: { "${params.outdir}/kraken2" },
+            mode: params.publish_dir_mode,
+            pattern: "*report.txt",
+            saveAs: { filename ->
+                if (filename.equals('versions.yml')) {
+                    null
+                } else {
+                     "${filename.replaceFirst('\\..+$', '')}_longreads${filename.substring(filename.lastIndexOf('.'))}"
+                }
+            }
+        ]
+    }
+
+    withName: 'QUAST' {
+        ext.args = ''
+        publishDir = [
+            path: { "${params.outdir}/QUAST" },
+            mode: params.publish_dir_mode,
+            saveAs: { filename -> filename.equals('versions.yml') ? null : filename }
+        ]
+    }
+
+    withName: 'PROKKA' {
+        ext.args = params.prokka_args ? "${params.prokka_args}" : ''
+        publishDir = [
+            path: { "${params.outdir}/Prokka" },
+            mode: params.publish_dir_mode,
+            saveAs: { filename -> filename.equals('versions.yml') ? null : filename }
+        ]
+    }
+
+    withName: 'DFAST' {
+        ext.args  = ''
+        ext.args2 = ''
+        publishDir = [
+            path: { "${params.outdir}/DFAST" },
+            mode: params.publish_dir_mode,
+            saveAs: { filename -> filename.equals('versions.yml') ? null : filename }
+        ]
+    }
+
+    withName: 'MULTIQC' {
+        ext.args = ''
+        publishDir = [
+            path: { "${params.outdir}/multiqc" },
+            mode: params.publish_dir_mode,
+            saveAs: { filename -> filename.equals('versions.yml') ? null : filename }
+        ]
+    }
+
+    withName: 'CUSTOM_DUMPSOFTWAREVERSIONS' {
         publishDir = [
             path: { "${params.outdir}/pipeline_info" },
             mode: params.publish_dir_mode,
-            saveAs: { filename -> filename.equals('versions.yml') ? null : filename }
-        ]
-    }
-
-    withName: FASTQC {
-        ext.args = '--quiet'
->>>>>>> 73a07e93
-    }
-
-    withName: CUSTOM_DUMPSOFTWAREVERSIONS {
-        publishDir = [
-            path: { "${params.outdir}/pipeline_info" },
-            mode: params.publish_dir_mode,
             pattern: '*_versions.yml'
         ]
     }
-
+}
+
+if (!params.skip_fastqc) {
+    process {
+        withName: '.*:.*:FASTQ_TRIM_FASTP_FASTQC:FASTQC_RAW' {
+            ext.args = '--quiet'
+            publishDir = [
+                path: { "${params.outdir}/FastQC/raw" },
+                mode: params.publish_dir_mode,
+                saveAs: { filename -> filename.equals('versions.yml') ? null : filename }
+            ]
+        }
+    }
+}
+if (!params.skip_fastp) {
+    process {
+        withName: '.*:.*:FASTQ_TRIM_FASTP_FASTQC:FASTP' {
+            ext.args = ''
+            publishDir = [
+                [
+                    path: { "${params.outdir}/trimming/shortreads" },
+                    mode: params.publish_dir_mode,
+                    pattern: "*.fastp.fastq.gz",
+                    saveAs: { filename -> filename.equals('versions.yml') ? null : filename }
+                ],
+                [
+                    path: { "${params.outdir}/trimming/shortreads/json_html" },
+                    mode: params.publish_dir_mode,
+                    pattern: "*.{json,html}"
+                ],
+                [
+                    path: { "${params.outdir}/trimming/shortreads/log" },
+                    mode: params.publish_dir_mode,
+                    pattern: "*.log"
+                ],
+                [
+                    path: { "${params.outdir}/trimming/shortreads" },
+                    mode: params.publish_dir_mode,
+                    pattern: "*.fail.fastq.gz",
+                    enabled: params.save_trimmed_fail
+                ]
+            ]
+        }
+    }
+    if (!params.skip_fastqc) {
+        process {
+            withName: '.*:.*:FASTQ_TRIM_FASTP_FASTQC:FASTQC_TRIM' {
+                ext.args = '--quiet'
+                publishDir = [
+                    path: { "${params.outdir}/FastQC/trim" },
+                    mode: params.publish_dir_mode,
+                    pattern: "*.{json,html}",
+                    saveAs: { filename -> filename.equals('versions.yml') ? null : filename }
+                ]
+            }
+        }
+    }
 }