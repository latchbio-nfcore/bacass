--- conflicted
+++ resolved
@@ -184,11 +184,7 @@
         publishDir = [
             path: { "${params.outdir}/QUAST" },
             mode: params.publish_dir_mode,
-<<<<<<< HEAD
-            pattern: "{report,runs_per_reference/*}/{report.html,report.pdf,icarus.html}",
-=======
             //pattern: "{report,runs_per_reference/*}/{report.html,report.pdf,icarus.html}",
->>>>>>> 07034179
             saveAs: { filename ->
                 if (filename.equals('versions.yml') || filename.endsWith('.tsv')){
                     null
