--- conflicted
+++ resolved
@@ -4,7 +4,6 @@
 import re
 
 regexes = {
-<<<<<<< HEAD
     'nf-core/bacass': ['v_pipeline.txt', r"(\S+)"],
     'Nextflow': ['v_nextflow.txt', r"(\S+)"],
     'FastQC': ['v_fastqc.txt', r"FastQC v(\S+)"],
@@ -23,16 +22,9 @@
     'Samtools': ['v_samtools.txt', r"samtools (\S+)"],
     'Minimap2': ['v_minimap2.txt', r"(\S+)"],
     'NanoPlot': ['v_nanoplot.txt', r"NanoPlot (\S+)"],
-=======
-    "nf-core/bacass": ["v_pipeline.txt", r"(\S+)"],
-    "Nextflow": ["v_nextflow.txt", r"(\S+)"],
-    "FastQC": ["v_fastqc.txt", r"FastQC v(\S+)"],
-    "MultiQC": ["v_multiqc.txt", r"multiqc, version (\S+)"],
->>>>>>> 2d14ee9d
 }
 
 results = OrderedDict()
-<<<<<<< HEAD
 results['nf-core/bacass'] = '<span style="color:#999999;\">N/A</span>'
 results['Nextflow'] = '<span style="color:#999999;\">N/A</span>'
 results['FastQC'] = '<span style="color:#999999;\">N/A</span>'
@@ -52,12 +44,6 @@
 results['Minimap2'] = '<span style="color:#999999;\">N/A</span>'
 results['NanoPlot'] = '<span style="color:#999999;\">N/A</span>'
 
-=======
-results["nf-core/bacass"] = '<span style="color:#999999;">N/A</span>'
-results["Nextflow"] = '<span style="color:#999999;">N/A</span>'
-results["FastQC"] = '<span style="color:#999999;">N/A</span>'
-results["MultiQC"] = '<span style="color:#999999;">N/A</span>'
->>>>>>> 2d14ee9d
 
 # Search each file using its regex
 for k, v in regexes.items():
