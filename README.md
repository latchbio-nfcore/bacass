--- conflicted
+++ resolved
@@ -108,14 +108,7 @@
 
 ## Citations
 
-<<<<<<< HEAD
 If you use nf-core/bacass for your analysis, please cite it using the following doi: [10.5281/zenodo.2669428](https://doi.org/10.5281/zenodo.2669428)
-=======
-<!-- TODO nf-core: Add citation for pipeline after first release. Uncomment lines below and update Zenodo doi and badge at the top of this file. -->
-<!-- If you use nf-core/bacass for your analysis, please cite it using the following doi: [10.5281/zenodo.XXXXXX](https://doi.org/10.5281/zenodo.XXXXXX) -->
-
-<!-- TODO nf-core: Add bibliography of tools and data used in your pipeline -->
->>>>>>> 8c6d1211
 
 An extensive list of references for the tools used by the pipeline can be found in the [`CITATIONS.md`](CITATIONS.md) file.
 
