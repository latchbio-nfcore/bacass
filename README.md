# ![nf-core/bacass](docs/images/nfcore-bacass_logo.png)

A simple bacterial assembly and annotation pipeline

[![GitHub Actions CI Status](https://github.com/nf-core/bacass/workflows/nf-core%20CI/badge.svg)](https://github.com/nf-core/bacass/actions)
[![GitHub Actions Linting Status](https://github.com/nf-core/bacass/workflows/nf-core%20linting/badge.svg)](https://github.com/nf-core/bacass/actions)
[![Nextflow](https://img.shields.io/badge/nextflow-%E2%89%A519.10.0-brightgreen.svg)](https://www.nextflow.io/)

[![install with bioconda](https://img.shields.io/badge/install%20with-bioconda-brightgreen.svg)](https://bioconda.github.io/)
[![Docker](https://img.shields.io/docker/automated/nfcore/bacass.svg)](https://hub.docker.com/r/nfcore/bacass)
[![Get help on Slack](http://img.shields.io/badge/slack-nf--core%20%23bacass-4A154B?logo=slack)](https://nfcore.slack.com/channels/bacass)
[![DOI](https://zenodo.org/badge/168486714.svg)](https://zenodo.org/badge/latestdoi/168486714)

## Introduction

### Short Read Assembly

This pipeline is primarily for bacterial assembly of next-generation sequencing reads. It can be used to quality trim your reads using [Skewer](https://github.com/relipmoc/skewer) and performs basic sequencing QC using [FastQC](https://www.bioinformatics.babraham.ac.uk/projects/fastqc/). Afterwards, the pipeline performs read assembly using [Unicycler](https://github.com/rrwick/Unicycler). Contamination of the assembly is checked using [Kraken2](https://ccb.jhu.edu/software/kraken2/) to verify sample purity.

### Long Read Assembly

<<<<<<< HEAD
2. Install any of [`Docker`](https://docs.docker.com/engine/installation/), [`Singularity`](https://www.sylabs.io/guides/3.0/user-guide/) or [`Podman`](https://podman.io/) for full pipeline reproducibility _(please only use [`Conda`](https://conda.io/miniconda.html) as a last resort; see [docs](https://nf-co.re/usage/configuration#basic-configuration-profiles))_
=======
For users that only have Nanopore data, the pipeline quality trims these using [PoreChop](https://github.com/rrwick/Porechop) and assesses basic sequencing QC utilizing [NanoPlot](https://github.com/wdecoster/NanoPlot) and [PycoQC](https://github.com/a-slide/pycoQC).
The pipeline can then perform long read assembly utilizing [Unicycler](https://github.com/rrwick/Unicycler), [Miniasm](https://github.com/lh3/miniasm) in combination with [Racon](https://github.com/isovic/racon) or [Canu](https://github.com/marbl/canu). Long reads can be polished using specified Fast5 files with [NanoPolish](https://github.com/jts/nanopolish).
>>>>>>> 9579dab8

### Hybrid Assembly

<<<<<<< HEAD
    ```bash
    nextflow run nf-core/bacass -profile test,<docker/singularity/podman/conda/institute>
    ```
=======
For users specifying both short read and long read (NanoPore) data, the pipeline can perform a hybrid assembly approach utilizing [Unicycler](https://github.com/rrwick/Unicycler), taking the full set of information from short reads and long reads into account.
>>>>>>> 9579dab8

### Shared QC across all forms of assembly

In all cases, the assembly is assessed using [QUAST](http://bioinf.spbau.ru/quast).
The resulting bacterial assembly is furthermore annotated using [Prokka](https://github.com/tseemann/prokka).

In addition, the pipeline creates various reports in the `results` directory specified, including a [MultiQC](https://multiqc.info) report summarizing some of the findings and software versions.

<<<<<<< HEAD
    ```bash
    nextflow run nf-core/bacass -profile <docker/singularity/podman/conda/institute> --input '*_R{1,2}.fastq.gz' --genome GRCh37
    ```

See [usage docs](https://nf-co.re/bacass/usage) for all of the available options when running the pipeline.

## Documentation

The nf-core/bacass pipeline comes with documentation about the pipeline: [usage](https://nf-co.re/bacass/usage) and [output](https://nf-co.re/bacass/output).
=======
The pipeline is built using [Nextflow](https://www.nextflow.io), a workflow tool to run tasks across multiple computing infrastructures in a portable manner. It comes with docker or singularity containers as well as conda environments, making installation trivial and results highly reproducible.

## Documentation

The nf-core/bacass pipeline comes with documentation about the pipeline, found in the `docs/` directory:
>>>>>>> 9579dab8

The nf-core/bacass pipeline comes with documentation about the pipeline which you can read at [https://nf-core/bacass/docs](https://nf-core/bacass/docs) or find in the [`docs/` directory](docs).

## Credits

nf-core/bacass was originally written by Andreas Wilm, Alexander Peltzer.

## Contributions and Support

If you would like to contribute to this pipeline, please see the [contributing guidelines](.github/CONTRIBUTING.md).

For further information or help, don't hesitate to get in touch on the [Slack `#bacass` channel](https://nfcore.slack.com/channels/bacass) (you can join with [this invite](https://nf-co.re/join/slack)).

## Citation

If you use nf-core/bacass for your analysis, please cite it using the following doi: [10.5281/zenodo.3574476](https://zenodo.org/badge/latestdoi/168486714)

You can cite the `nf-core` publication as follows:

> **The nf-core framework for community-curated bioinformatics pipelines.**
>
> Philip Ewels, Alexander Peltzer, Sven Fillinger, Harshil Patel, Johannes Alneberg, Andreas Wilm, Maxime Ulysse Garcia, Paolo Di Tommaso & Sven Nahnsen.
>
> _Nat Biotechnol._ 2020 Feb 13. doi: [10.1038/s41587-020-0439-x](https://dx.doi.org/10.1038/s41587-020-0439-x).
> ReadCube: [Full Access Link](https://rdcu.be/b1GjZ)<|MERGE_RESOLUTION|>--- conflicted
+++ resolved
@@ -19,22 +19,12 @@
 
 ### Long Read Assembly
 
-<<<<<<< HEAD
-2. Install any of [`Docker`](https://docs.docker.com/engine/installation/), [`Singularity`](https://www.sylabs.io/guides/3.0/user-guide/) or [`Podman`](https://podman.io/) for full pipeline reproducibility _(please only use [`Conda`](https://conda.io/miniconda.html) as a last resort; see [docs](https://nf-co.re/usage/configuration#basic-configuration-profiles))_
-=======
 For users that only have Nanopore data, the pipeline quality trims these using [PoreChop](https://github.com/rrwick/Porechop) and assesses basic sequencing QC utilizing [NanoPlot](https://github.com/wdecoster/NanoPlot) and [PycoQC](https://github.com/a-slide/pycoQC).
 The pipeline can then perform long read assembly utilizing [Unicycler](https://github.com/rrwick/Unicycler), [Miniasm](https://github.com/lh3/miniasm) in combination with [Racon](https://github.com/isovic/racon) or [Canu](https://github.com/marbl/canu). Long reads can be polished using specified Fast5 files with [NanoPolish](https://github.com/jts/nanopolish).
->>>>>>> 9579dab8
 
 ### Hybrid Assembly
 
-<<<<<<< HEAD
-    ```bash
-    nextflow run nf-core/bacass -profile test,<docker/singularity/podman/conda/institute>
-    ```
-=======
 For users specifying both short read and long read (NanoPore) data, the pipeline can perform a hybrid assembly approach utilizing [Unicycler](https://github.com/rrwick/Unicycler), taking the full set of information from short reads and long reads into account.
->>>>>>> 9579dab8
 
 ### Shared QC across all forms of assembly
 
@@ -43,23 +33,11 @@
 
 In addition, the pipeline creates various reports in the `results` directory specified, including a [MultiQC](https://multiqc.info) report summarizing some of the findings and software versions.
 
-<<<<<<< HEAD
-    ```bash
-    nextflow run nf-core/bacass -profile <docker/singularity/podman/conda/institute> --input '*_R{1,2}.fastq.gz' --genome GRCh37
-    ```
-
-See [usage docs](https://nf-co.re/bacass/usage) for all of the available options when running the pipeline.
-
-## Documentation
-
-The nf-core/bacass pipeline comes with documentation about the pipeline: [usage](https://nf-co.re/bacass/usage) and [output](https://nf-co.re/bacass/output).
-=======
 The pipeline is built using [Nextflow](https://www.nextflow.io), a workflow tool to run tasks across multiple computing infrastructures in a portable manner. It comes with docker or singularity containers as well as conda environments, making installation trivial and results highly reproducible.
 
 ## Documentation
 
 The nf-core/bacass pipeline comes with documentation about the pipeline, found in the `docs/` directory:
->>>>>>> 9579dab8
 
 The nf-core/bacass pipeline comes with documentation about the pipeline which you can read at [https://nf-core/bacass/docs](https://nf-core/bacass/docs) or find in the [`docs/` directory](docs).
 
