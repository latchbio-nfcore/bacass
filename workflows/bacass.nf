/*
~~~~~~~~~~~~~~~~~~~~~~~~~~~~~~~~~~~~~~~~~~~~~~~~~~~~~~~~~~~~~~~~~~~~~~~~~~~~~~~~~~~~~~~~
    PRINT PARAMS SUMMARY
~~~~~~~~~~~~~~~~~~~~~~~~~~~~~~~~~~~~~~~~~~~~~~~~~~~~~~~~~~~~~~~~~~~~~~~~~~~~~~~~~~~~~~~~
*/

include { paramsSummaryLog; paramsSummaryMap; fromSamplesheet } from 'plugin/nf-validation'

def logo = NfcoreTemplate.logo(workflow, params.monochrome_logs)
def citation = '\n' + WorkflowMain.citation(workflow) + '\n'
def summary_params = paramsSummaryMap(workflow)

// Print parameter summary log to screen
log.info logo + paramsSummaryLog(workflow) + citation

/*
~~~~~~~~~~~~~~~~~~~~~~~~~~~~~~~~~~~~~~~~~~~~~~~~~~~~~~~~~~~~~~~~~~~~~~~~~~~~~~~~~~~~~~~~
    VALIDATE INPUTS
~~~~~~~~~~~~~~~~~~~~~~~~~~~~~~~~~~~~~~~~~~~~~~~~~~~~~~~~~~~~~~~~~~~~~~~~~~~~~~~~~~~~~~~~
*/

WorkflowBacass.initialise(params, log)

// Check input path parameters to see if they exist
def checkPathParamList = [ params.input, params.multiqc_config, params.kraken2db, params.dfast_config ]
for (param in checkPathParamList) { if (param) { file(param, checkIfExists: true) } }

// Check krakendb
if (!params.skip_kraken2) {
    if (params.kraken2db) {
        kraken2db = file(params.kraken2db, checkIfExists: true)
    } else {
        exit 1, "Missing Kraken2 DB arg"
    }
}

// Check kmerfinder dependencies
if (!params.skip_kmerfinder) {
    if (!params.kmerfinderdb || !params.ncbi_assembly_metadata) {
        exit 1, "[KMERFINDER]: Missing --kmerfinder_db and/or --ncbi_assembly_metadata arguments. Both are required to run KMERFINDER."
    } else {
        file(params.kmerfinderdb, checkIfExists: true)
        file(params.ncbi_assembly_metadata, checkIfExists: true)
    }
}
/*
~~~~~~~~~~~~~~~~~~~~~~~~~~~~~~~~~~~~~~~~~~~~~~~~~~~~~~~~~~~~~~~~~~~~~~~~~~~~~~~~~~~~~~~~
    CONFIG FILES
~~~~~~~~~~~~~~~~~~~~~~~~~~~~~~~~~~~~~~~~~~~~~~~~~~~~~~~~~~~~~~~~~~~~~~~~~~~~~~~~~~~~~~~~
*/


// When invoking kmerfinder, utilize a custom MultiQC config file to generate a specialized report. This report will organize samples into groups based on their reference genome, w were previously calculated by kmerfinder.
if (!params.skip_kmerfinder && params.assembly_type) {
    ch_multiqc_config = file("$projectDir/assets/multiqc_config_${params.assembly_type}.yml", checkIfExists: true)
} else {
    ch_multiqc_config = file("$projectDir/assets/multiqc_config.yml", checkIfExists: true)
}
ch_multiqc_custom_config = params.multiqc_config ? file(params.multiqc_config) : []
ch_multiqc_logo             = params.multiqc_logo   ? Channel.fromPath( params.multiqc_logo, checkIfExists: true ) : Channel.empty()
ch_multiqc_custom_methods_description = params.multiqc_methods_description ? file(params.multiqc_methods_description, checkIfExists: true) : file("$projectDir/assets/methods_description_template.yml", checkIfExists: true)

/*
~~~~~~~~~~~~~~~~~~~~~~~~~~~~~~~~~~~~~~~~~~~~~~~~~~~~~~~~~~~~~~~~~~~~~~~~~~~~~~~~~~~~~~~~
    IMPORT LOCAL MODULES/SUBWORKFLOWS
~~~~~~~~~~~~~~~~~~~~~~~~~~~~~~~~~~~~~~~~~~~~~~~~~~~~~~~~~~~~~~~~~~~~~~~~~~~~~~~~~~~~~~~~
*/

//
// MODULE: Local to the pipeline
//
include { PYCOQC                    } from '../modules/local/pycoqc'
include { UNICYCLER                 } from '../modules/local/unicycler'
include { NANOPOLISH                } from '../modules/local/nanopolish'
include { MEDAKA                    } from '../modules/local/medaka'
include { KRAKEN2_DB_PREPARATION    } from '../modules/local/kraken2_db_preparation'
include { DFAST                     } from '../modules/local/dfast'
include { MULTIQC                   } from '../modules/local/multiqc_custom'

//
// SUBWORKFLOW: Consisting of a mix of local and nf-core/modules
//

/*
~~~~~~~~~~~~~~~~~~~~~~~~~~~~~~~~~~~~~~~~~~~~~~~~~~~~~~~~~~~~~~~~~~~~~~~~~~~~~~~~~~~~~~~~
    IMPORT NF-CORE MODULES/SUBWORKFLOWS
~~~~~~~~~~~~~~~~~~~~~~~~~~~~~~~~~~~~~~~~~~~~~~~~~~~~~~~~~~~~~~~~~~~~~~~~~~~~~~~~~~~~~~~~
*/

//
// MODULE: Installed directly from nf-core/modules
//
include { NANOPLOT                              } from '../modules/nf-core/nanoplot/main'
include { PORECHOP_PORECHOP                     } from '../modules/nf-core/porechop/porechop/main'
include { CANU                                  } from '../modules/nf-core/canu/main'
include { MINIMAP2_ALIGN                        } from '../modules/nf-core/minimap2/align/main'
include { MINIMAP2_ALIGN as MINIMAP2_CONSENSUS  } from '../modules/nf-core/minimap2/align/main'
include { MINIMAP2_ALIGN as MINIMAP2_POLISH     } from '../modules/nf-core/minimap2/align/main'
include { MINIASM                               } from '../modules/nf-core/miniasm/main'
include { DRAGONFLYE                            } from '../modules/nf-core/dragonflye/main'
include { RACON                                 } from '../modules/nf-core/racon/main'
include { SAMTOOLS_SORT                         } from '../modules/nf-core/samtools/sort/main'
include { SAMTOOLS_INDEX                        } from '../modules/nf-core/samtools/index/main'
include { KRAKEN2_KRAKEN2 as KRAKEN2            } from '../modules/nf-core/kraken2/kraken2/main'
include { KRAKEN2_KRAKEN2 as KRAKEN2_LONG       } from '../modules/nf-core/kraken2/kraken2/main'
include { QUAST                                 } from '../modules/nf-core/quast/main'
include { QUAST as QUAST_BYREFSEQID             } from '../modules/nf-core/quast/main'
include { GUNZIP                                } from '../modules/nf-core/gunzip/main'
include { GUNZIP as GUNZIP_KMERFINDERDB         } from '../modules/nf-core/gunzip/main'
include { PROKKA                                } from '../modules/nf-core/prokka/main'
include { CUSTOM_DUMPSOFTWAREVERSIONS           } from '../modules/nf-core/custom/dumpsoftwareversions/main'

//
// SUBWORKFLOWS: Consisting of a mix of local and nf-core/modules
//
include { FASTQ_TRIM_FASTP_FASTQC               } from '../subworkflows/nf-core/fastq_trim_fastp_fastqc/main'
include { KMERFINDER_SUBWORKFLOW                } from '../subworkflows/local/kmerfinder_subworkflow'
include { BAKTA_DBDOWNLOAD_RUN                  } from '../subworkflows/local/bakta_dbdownload_run'

/*
~~~~~~~~~~~~~~~~~~~~~~~~~~~~~~~~~~~~~~~~~~~~~~~~~~~~~~~~~~~~~~~~~~~~~~~~~~~~~~~~~~~~~~~~
    RUN MAIN WORKFLOW
~~~~~~~~~~~~~~~~~~~~~~~~~~~~~~~~~~~~~~~~~~~~~~~~~~~~~~~~~~~~~~~~~~~~~~~~~~~~~~~~~~~~~~~~
*/

// Info required for completion email and summary
def multiqc_report = []

workflow BACASS {

    ch_versions = Channel.empty()

    //
    // SUBWORKFLOW: Read in samplesheet, validate and stage input files
    //
    def criteria = multiMapCriteria {
        meta, fastq_1, fastq_2, long_fastq, fast5 ->
            shortreads: fastq_1     != 'NA' ? tuple(meta, [file(fastq_1), file(fastq_2)]) : null
            longreads: long_fastq   != 'NA' ? tuple(meta, file(long_fastq)) : null
            fast5: fast5            != 'NA' ? tuple(meta, fast5) : null
    }
    // See the documentation https://nextflow-io.github.io/nf-validation/samplesheets/fromSamplesheet/
    Channel
        .fromSamplesheet('input')
        .multiMap (criteria)
        .set { ch_input }
    // reconfigure channels
    ch_input
        .shortreads
        .filter{ it != null }
        .set { ch_shortreads }
    ch_input
        .longreads
        .filter{ it != null }
        .set { ch_longreads }
    ch_input
        .fast5
        .filter{ it != null }
        .set { ch_fast5 }

    //
    // SUBWORKFLOW: Short reads QC and trim adapters
    //
    FASTQ_TRIM_FASTP_FASTQC (
        ch_shortreads,
        [],
        params.save_trimmed_fail,
        params.save_merged,
        params.skip_fastp,
        params.skip_fastqc
    )
    ch_fastqc_raw_multiqc   = FASTQ_TRIM_FASTP_FASTQC.out.fastqc_raw_zip
    ch_fastqc_trim_multiqc  = FASTQ_TRIM_FASTP_FASTQC.out.fastqc_trim_zip
    ch_trim_json_multiqc    = FASTQ_TRIM_FASTP_FASTQC.out.trim_json
    ch_versions = ch_versions.mix(FASTQ_TRIM_FASTP_FASTQC.out.versions.ifEmpty(null))

    //
    // MODULE: Nanoplot, quality check for nanopore reads and Quality/Length Plots
    //
    NANOPLOT (
        ch_longreads
    )
    ch_nanoplot_txt_multiqc = NANOPLOT.out.txt
    ch_versions = ch_versions.mix(NANOPLOT.out.versions.ifEmpty(null))

    //
    // MODULE: PYCOQC, quality check for nanopore reads and Quality/Length Plots
    //
    // TODO: Couldn't be tested. No configuration test available (lack of fast5 file or params.skip_pycoqc=false).
    ch_pycoqc_multiqc = Channel.empty()
    if ( !params.skip_pycoqc ) {
        PYCOQC (
            ch_fast5.dump(tag: 'fast5')
        )
        ch_pycoqc_multiqc = PYCOQC.out.json
        ch_versions       = ch_versions.mix(PYCOQC.out.versions.ifEmpty(null))
    }

    //
    // MODULE: PORECHOP, quality check for nanopore reads and Quality/Length Plots
    //
    ch_porechop_log_multiqc = Channel.empty()
    if ( params.assembly_type == 'hybrid' || params.assembly_type == 'long' && !('short' in params.assembly_type) ) {
        PORECHOP_PORECHOP (
            ch_longreads.dump(tag: 'longreads')
        )
        ch_porechop_log_multiqc = PORECHOP_PORECHOP.out.log
        ch_versions = ch_versions.mix( PORECHOP_PORECHOP.out.versions.ifEmpty(null) )
    }

    //
    // Join channels for assemblers. As samples have the same meta data, we can simply use join() to merge the channels based on this. If we only have one of the channels we insert 'NAs' which are not used in the unicycler process then subsequently, in case of short or long read only assembly.
    // Prepare channel for Kraken2
    //
    if(params.assembly_type == 'hybrid'){
        ch_for_kraken2_short    = FASTQ_TRIM_FASTP_FASTQC.out.reads
        ch_for_kraken2_long     = PORECHOP_PORECHOP.out.reads
        FASTQ_TRIM_FASTP_FASTQC.out.reads
            .dump(tag: 'fastp')
            .join(PORECHOP_PORECHOP.out.reads)
            .dump(tag: 'ch_for_assembly')
            .set { ch_for_assembly }
    } else if ( params.assembly_type == 'short' ) {
        ch_for_kraken2_short    = FASTQ_TRIM_FASTP_FASTQC.out.reads
        ch_for_kraken2_long     = Channel.empty()
        FASTQ_TRIM_FASTP_FASTQC.out.reads
            .dump(tag: 'fastp')
            .map{ meta,reads -> tuple(meta,reads,[]) }
            .dump(tag: 'ch_for_assembly')
            .set { ch_for_assembly }
    } else if ( params.assembly_type == 'long' ) {
        ch_for_kraken2_short    = Channel.empty()
        ch_for_kraken2_long     = PORECHOP_PORECHOP.out.reads
        PORECHOP_PORECHOP.out.reads
            .dump(tag: 'porechop')
            .map{ meta,lr -> tuple(meta,[],lr) }
            .dump(tag: 'ch_for_assembly')
            .set { ch_for_assembly }
    }

    //
    // ASSEMBLY: Unicycler, Canu, Miniasm, Dragonflye
    //
    ch_assembly = Channel.empty()

    //
    // MODULE: Unicycler, genome assembly, nf-core module allows only short, long and hybrid assembly
    //
    if ( params.assembler == 'unicycler' ) {
        UNICYCLER (
            ch_for_assembly
        )
        ch_assembly = ch_assembly.mix( UNICYCLER.out.scaffolds.dump(tag: 'unicycler') )
        ch_versions = ch_versions.mix( UNICYCLER.out.versions.ifEmpty(null) )
    }


    //
    // MODULE: Canu, genome assembly, long reads
    //
    if ( params.assembler == 'canu' ) {
        CANU (
            ch_for_assembly.map { meta, reads, lr -> tuple( meta, lr ) },
            params.canu_mode,
            ch_for_assembly.map { meta, reads, lr -> meta.genome_size }
        )
        ch_assembly = ch_assembly.mix( CANU.out.assembly.dump(tag: 'canu') )
        ch_versions = ch_versions.mix(CANU.out.versions.ifEmpty(null))
    }

    //
    // MODULE: Miniasm, genome assembly, long reads
    //
    if ( params.assembler == 'miniasm' ) {
        MINIMAP2_ALIGN (
            ch_for_assembly.map{ meta,sr,lr -> tuple(meta,lr) },
            [],
            false,
            false,
            false
        )
        ch_versions = ch_versions.mix(MINIMAP2_ALIGN.out.versions.ifEmpty(null))

        ch_for_assembly
            .join(MINIMAP2_ALIGN.out.paf)
            .map { meta, sr, lr, paf-> tuple(meta, lr, paf) }
            .set { ch_for_miniasm }

        MINIASM (
            ch_for_miniasm
        )
        ch_versions = ch_versions.mix(MINIASM.out.versions.ifEmpty(null))

        MINIMAP2_CONSENSUS (
            ch_for_assembly.map{ meta,sr,lr -> tuple(meta,lr) },
            MINIASM.out.assembly.map { meta, assembly -> assembly },
            false,
            false,
            false
        )
        ch_versions = ch_versions.mix(MINIMAP2_CONSENSUS.out.versions.ifEmpty(null))

        ch_for_assembly
            .join(MINIASM.out.assembly)
            .join(MINIMAP2_CONSENSUS.out.paf)
            .map { meta, sr, lr, assembly, paf -> tuple(meta, lr, assembly, paf) }
            .set{ ch_for_racon }

        RACON (
            ch_for_racon
        )
        ch_assembly = ch_assembly.mix( RACON.out.improved_assembly.dump(tag: 'miniasm') )
        ch_versions = ch_versions.mix( RACON.out.versions.ifEmpty(null) )
    }

    //
    // MODULE: Dragonflye, genome assembly of long reads. Moreover, it provides the option for polishing the draft genome using short reads when both short and long reads are available.
    //
    if( params.assembler == 'dragonflye' ){
        DRAGONFLYE(
            ch_for_assembly
        )
        ch_assembly = ch_assembly.mix( DRAGONFLYE.out.contigs.dump(tag: 'dragonflye') )
        ch_versions = ch_versions.mix( DRAGONFLYE.out.versions.ifEmpty(null) )
    }

    //
    // MODULE: Nanopolish, polishes assembly using FAST5 files - should take either miniasm, canu, or unicycler consensus sequence
    //
    if ( !params.skip_polish && params.assembly_type == 'long' && params.polish_method != 'medaka' ) {
        ch_for_assembly
            .join( ch_assembly )
            .set { ch_for_polish }

        MINIMAP2_POLISH (
            ch_for_polish.map { meta, sr, lr, fasta -> tuple(meta, lr)  },
            ch_for_polish.map { meta, sr, lr, fasta -> fasta  },
            true,
            false,
            false
        )
        ch_versions = ch_versions.mix(MINIMAP2_POLISH.out.versions.ifEmpty(null))

        SAMTOOLS_INDEX (
            MINIMAP2_POLISH.out.bam.dump(tag: 'samtools_sort')
        )
        ch_versions = ch_versions.mix(SAMTOOLS_INDEX.out.versions.ifEmpty(null))

        ch_for_polish    // tuple val(meta), val(reads), file(longreads), file(assembly)
            .join( MINIMAP2_POLISH.out.bam )    // tuple val(meta), file(bam)
            .join( SAMTOOLS_INDEX.out.bai )     // tuple  val(meta), file(bai)
            .join( ch_fast5 )                   // tuple val(meta), file(fast5)
            .set { ch_for_nanopolish }          // tuple val(meta), val(reads), file(longreads), file(assembly), file(bam), file(bai), file(fast5)

        // TODO: 'nanopolish index' couldn't be tested. No fast5 provided in test datasets.
        NANOPOLISH (
            ch_for_nanopolish.dump(tag: 'into_nanopolish')
        )
        ch_versions = ch_versions.mix(NANOPOLISH.out.versions.ifEmpty(null))
    }

    //
    // MODULE: Medaka, polishes assembly - should take either miniasm, canu, or unicycler consensus sequence
    //
    if ( !params.skip_polish && params.assembly_type == 'long' && params.polish_method == 'medaka' ) {
        ch_for_assembly
            .join( ch_assembly )
            .map { meta, sr, lr, assembly -> tuple(meta, lr, assembly) }
            .set { ch_for_medaka }

        MEDAKA ( ch_for_medaka.dump(tag: 'into_medaka') )
        ch_versions = ch_versions.mix(MEDAKA.out.versions.ifEmpty(null))
    }

    //
    // MODULE: Kraken2, QC for sample purity
    //
    ch_kraken_short_multiqc = Channel.empty()
    ch_kraken_long_multiqc  = Channel.empty()
    if ( !params.skip_kraken2 ) {
        KRAKEN2_DB_PREPARATION (
            kraken2db
        )
        KRAKEN2 (
            ch_for_kraken2_short.dump(tag: 'kraken2_short'),
            KRAKEN2_DB_PREPARATION.out.db.map { info, db -> db }.dump(tag: 'kraken2_db_preparation'),
            false,
            false
        )
        ch_kraken_short_multiqc = KRAKEN2.out.report
        ch_versions = ch_versions.mix(KRAKEN2.out.versions.ifEmpty(null))

        KRAKEN2_LONG (
            ch_for_kraken2_long
                .map { meta, reads ->
                    info = [:]
                    info.id = meta.id
                    info.single_end = true
                    [ info, reads ]
                }
                .dump(tag: 'kraken2_long'),
            KRAKEN2_DB_PREPARATION.out.db.map { info, db -> db }.dump(tag: 'kraken2_db_preparation'),
            false,
            false
        )
        ch_kraken_long_multiqc = KRAKEN2_LONG.out.report
        ch_versions = ch_versions.mix(KRAKEN2_LONG.out.versions.ifEmpty(null))
    }

    //
    // SUBWORKFLOW: Kmerfinder, QC for sample purity.
    //
    // TODO: Executes both kmerfinder and organizes samples by the reference genome (all this through the kmerfinder_subworkflow()). Ideally, users can also utilize kmerfinder independently without the need to download reference genome and grouping data —simply running kmerfinder alone-.

    ch_kmerfinder_multiqc = Channel.empty()
    if (!params.skip_kmerfinder) {

        // Process kmerfinder database
        if( params.kmerfinderdb.endsWith('.gz') ){
            GUNZIP_KMERFINDERDB ( params.kmerfinderdb )
            ch_kmerfinderdb = GUNZIP_KMERFINDERDB.out.gunzip
        } else {
            ch_kmerfinderdb = params.kmerfinderdb
        }

        // Set kmerfinder input based on assembly type
        if( params.assembly_type == 'short' || params.assembly_type == 'hybrid' ) {
            ch_for_kmerfinder = FASTQ_TRIM_FASTP_FASTQC.out.reads
        } else if ( params.assembly_type == 'long' ) {
            ch_for_kmerfinder = PORECHOP_PORECHOP.out.reads
        }

<<<<<<< HEAD
=======
        // TODO: Future versions are intended to operate seamlessly without the need for *.fasta assembly files to be included in the subworkflow (by using sample name [meta] only). This enhancement aims to optimize efficiency.
>>>>>>> 07034179
        KMERFINDER_SUBWORKFLOW (
            ch_kmerfinderdb,
            params.ncbi_assembly_metadata,
            ch_for_kmerfinder,
            ch_assembly
        )
<<<<<<< HEAD
        ch_refseqid             = KMERFINDER_SUBWORKFLOW.out.refseqids
        ch_reference_fasta      = KMERFINDER_SUBWORKFLOW.out.reference_fasta
        ch_reference_gff        = KMERFINDER_SUBWORKFLOW.out.reference_gff
        ch_consensus_byrefseq   = KMERFINDER_SUBWORKFLOW.out.consensus_byrefseq
        ch_kmerfinder_multiqc   = KMERFINDER_SUBWORKFLOW.out.summary_yaml
        ch_versions             = ch_versions.mix(KMERFINDER_SUBWORKFLOW.out.versions.ifEmpty(null))

        // Group data based on ref-genome and rename meta according to the identified references count.
        ch_consensus_byrefseq           // [ refseq, meta, report_txt, consensus ]
            .join(ch_reference_fasta)   // [ refseq, meta, report_txt, consensus, ref_fasta ]
            .join(ch_reference_gff)     // [ refseq, meta, report_txt, consensus, ref_fasta, ref_gff ]
            .groupTuple(by:0)
            .map {
                refseq, meta, report_txt, consensus, ref_fasta, ref_gff -> ch_refseqid.size()
                    if (ch_refseqid.size().getVal() > 1 ){
                        return [refseq, consensus.flatten(), ref_fasta, ref_gff]
                    } else {
                        return [[id:'report'], consensus.flatten(), ref_fasta, ref_gff]
                    }
=======
        ch_kmerfinder_multiqc   = KMERFINDER_SUBWORKFLOW.out.summary_yaml
        ch_consensus_byrefseq   = KMERFINDER_SUBWORKFLOW.out.consensus_byrefseq
        ch_versions             = ch_versions.mix(KMERFINDER_SUBWORKFLOW.out.versions.ifEmpty(null))

        // Parsing channel to set up QUAST_BYREFSEQ input.
        ch_consensus_byrefseq           // [ refseq, meta, fasta, ref_fna, ref_gff ]
            .map {
                refmeta, meta, consensus, ref_fna, ref_gff ->
                        return tuple(refmeta, consensus.flatten(), ref_fna, ref_gff)
>>>>>>> 07034179
            }
            .set { ch_to_quast_byrefseq }
    }

    //
    // MODULE: QUAST, assembly QC
    //
    // FIXME: simplify it. I think choolsing anotherapproach will improve it
    ch_assembly
            .collect{it[1]}
            .map{ consensus -> tuple([id:'report'], consensus) }
            .set{ ch_to_quast }

    if(params.skip_kmerfinder){
        QUAST(
            ch_to_quast,
            params.reference_fasta ?: [[:],[]],
            params.reference_gff ?: [[:],[]]
        )
        ch_quast_multiqc = QUAST.out.results
<<<<<<< HEAD
    } else if (!params.skip_kmerfinder && ch_to_quast_byrefseq) {
=======
    } else if (!params.skip_kmerfinder) {
>>>>>>> 07034179
        QUAST(
            ch_to_quast,
            [[:],[]],
            [[:],[]]
        )
        QUAST_BYREFSEQID(
<<<<<<< HEAD
            ch_to_quast_byrefseq.map{ refseqid, consensus, ref_fasta, ref_gff -> tuple( refseqid, consensus)},
            ch_to_quast_byrefseq.map{ refseqid, consensus, ref_fasta, ref_gff -> tuple( refseqid, ref_fasta)},
            ch_to_quast_byrefseq.map{ refseqid, consensus, ref_fasta, ref_gff -> tuple( refseqid, ref_gff)}
=======
            ch_to_quast_byrefseq.map{ refmeta, consensus, ref_fasta, ref_gff -> tuple( refmeta, consensus)},
            ch_to_quast_byrefseq.map{ refmeta, consensus, ref_fasta, ref_gff -> tuple( refmeta, ref_fasta)},
            ch_to_quast_byrefseq.map{ refmeta, consensus, ref_fasta, ref_gff -> tuple( refmeta, ref_gff)}
>>>>>>> 07034179
        )
        ch_quast_multiqc = QUAST_BYREFSEQID.out.results
    }
    ch_versions = ch_versions.mix(QUAST.out.versions.ifEmpty(null))

    // Check assemblies that require further processing for gene annotation
    ch_assembly
        .branch{ meta, fasta ->
            gzip: fasta.name.endsWith('.gz')
            skip: true
        }
        .set{ ch_assembly_for_gunzip }

    //
    // MODULE: PROKKA, gene annotation
    //
    ch_prokka_txt_multiqc = Channel.empty()
    if ( !params.skip_annotation && params.annotation_tool == 'prokka' ) {
        // Uncompress assembly for annotation if necessary
        GUNZIP ( ch_assembly_for_gunzip.gzip )
        ch_to_prokka    = ch_assembly_for_gunzip.skip.mix( GUNZIP.out.gunzip )
        ch_versions     = ch_versions.mix( GUNZIP.out.versions.ifEmpty(null) )

        PROKKA (
            ch_to_prokka,
            [],
            []
        )
        ch_prokka_txt_multiqc   = PROKKA.out.txt.collect()
        ch_versions             = ch_versions.mix(PROKKA.out.versions.ifEmpty(null))
    }

    //
    // MODULE: BAKTA, gene annotation
    //
    ch_bakta_txt_multiqc = Channel.empty()
    if ( !params.skip_annotation && params.annotation_tool == 'bakta' ) {
        // Uncompress assembly for annotation if necessary
        GUNZIP ( ch_assembly_for_gunzip.gzip )
        ch_to_bakta     = ch_assembly_for_gunzip.skip.mix( GUNZIP.out.gunzip )
        ch_versions     = ch_versions.mix( GUNZIP.out.versions.ifEmpty(null) )

        BAKTA_DBDOWNLOAD_RUN (
            ch_to_bakta,
            params.baktadb,
            params.baktadb_download
        )
        ch_bakta_txt_multiqc    = BAKTA_DBDOWNLOAD_RUN.out.bakta_txt_multiqc.collect()
        ch_versions             = ch_versions.mix(BAKTA_DBDOWNLOAD_RUN.out.versions)
    }
    //
    // MODULE: DFAST, gene annotation
    //
    // TODO: "dfast_file_downloader.py --protein dfast --dbroot ." could be used in a separate process and the db could be forwarded
    if ( !params.skip_annotation && params.annotation_tool == 'dfast' ) {
        DFAST (
            ch_assembly,
            Channel.value(params.dfast_config ? file(params.dfast_config) : "")
        )
        ch_versions = ch_versions.mix(DFAST.out.versions.ifEmpty(null))
    }

    //
    // MODULE: Pipeline reporting
    //
    CUSTOM_DUMPSOFTWAREVERSIONS (
        ch_versions.unique().collectFile(name: 'collated_versions.yml')
    )

    //
    // MODULE: MultiQC
    //
    if (!params.skip_multiqc){
        workflow_summary        = WorkflowBacass.paramsSummaryMultiqc(workflow, summary_params)
        ch_workflow_summary     = Channel.value(workflow_summary)
        methods_description     = WorkflowBacass.methodsDescriptionText(workflow, ch_multiqc_custom_methods_description, params)
        ch_methods_description  = Channel.value(methods_description)

        MULTIQC (
            ch_multiqc_config,
            ch_multiqc_custom_config,
            CUSTOM_DUMPSOFTWAREVERSIONS.out.mqc_yml.collect(),
            ch_workflow_summary.collectFile(name: 'workflow_summary_mqc.yaml'),
            ch_multiqc_logo.collect().ifEmpty([]),
            ch_fastqc_raw_multiqc.collect{it[1]}.ifEmpty([]),
            ch_trim_json_multiqc.collect{it[1]}.ifEmpty([]),
            ch_nanoplot_txt_multiqc.collect{it[1]}.ifEmpty([]),
            ch_porechop_log_multiqc.collect{it[1]}.ifEmpty([]),
            ch_pycoqc_multiqc.collect{it[1]}.ifEmpty([]),
            ch_kraken_short_multiqc.collect{it[1]}.ifEmpty([]),
            ch_kraken_long_multiqc.collect{it[1]}.ifEmpty([]),
            ch_quast_multiqc.collect{it[1]}.ifEmpty([]),
            ch_prokka_txt_multiqc.collect{it[1]}.ifEmpty([]),
            ch_bakta_txt_multiqc.collect{it[1]}.ifEmpty([]),
            ch_kmerfinder_multiqc.collectFile(name: 'multiqc_kmerfinder.yaml').ifEmpty([]),
        )
        multiqc_report = MULTIQC.out.report.toList()
    }
}

/*
~~~~~~~~~~~~~~~~~~~~~~~~~~~~~~~~~~~~~~~~~~~~~~~~~~~~~~~~~~~~~~~~~~~~~~~~~~~~~~~~~~~~~~~~
    COMPLETION EMAIL AND SUMMARY
~~~~~~~~~~~~~~~~~~~~~~~~~~~~~~~~~~~~~~~~~~~~~~~~~~~~~~~~~~~~~~~~~~~~~~~~~~~~~~~~~~~~~~~~
*/

workflow.onComplete {
    if (params.email || params.email_on_fail) {
        NfcoreTemplate.email(workflow, params, summary_params, projectDir, log, multiqc_report)
    }
    NfcoreTemplate.dump_parameters(workflow, params)
    NfcoreTemplate.summary(workflow, params, log)
    if (params.hook_url) {
        NfcoreTemplate.IM_notification(workflow, params, summary_params, projectDir, log)
    }
}

workflow.onError {
    if (workflow.errorReport.contains("Process requirement exceeds available memory")) {
        println("🛑 Default resources exceed availability 🛑 ")
        println("💡 See here on how to configure pipeline: https://nf-co.re/docs/usage/configuration#tuning-workflow-resources 💡")
    }
}

/*
~~~~~~~~~~~~~~~~~~~~~~~~~~~~~~~~~~~~~~~~~~~~~~~~~~~~~~~~~~~~~~~~~~~~~~~~~~~~~~~~~~~~~~~~
    THE END
~~~~~~~~~~~~~~~~~~~~~~~~~~~~~~~~~~~~~~~~~~~~~~~~~~~~~~~~~~~~~~~~~~~~~~~~~~~~~~~~~~~~~~~~
*/<|MERGE_RESOLUTION|>--- conflicted
+++ resolved
@@ -430,37 +430,13 @@
             ch_for_kmerfinder = PORECHOP_PORECHOP.out.reads
         }
 
-<<<<<<< HEAD
-=======
         // TODO: Future versions are intended to operate seamlessly without the need for *.fasta assembly files to be included in the subworkflow (by using sample name [meta] only). This enhancement aims to optimize efficiency.
->>>>>>> 07034179
         KMERFINDER_SUBWORKFLOW (
             ch_kmerfinderdb,
             params.ncbi_assembly_metadata,
             ch_for_kmerfinder,
             ch_assembly
         )
-<<<<<<< HEAD
-        ch_refseqid             = KMERFINDER_SUBWORKFLOW.out.refseqids
-        ch_reference_fasta      = KMERFINDER_SUBWORKFLOW.out.reference_fasta
-        ch_reference_gff        = KMERFINDER_SUBWORKFLOW.out.reference_gff
-        ch_consensus_byrefseq   = KMERFINDER_SUBWORKFLOW.out.consensus_byrefseq
-        ch_kmerfinder_multiqc   = KMERFINDER_SUBWORKFLOW.out.summary_yaml
-        ch_versions             = ch_versions.mix(KMERFINDER_SUBWORKFLOW.out.versions.ifEmpty(null))
-
-        // Group data based on ref-genome and rename meta according to the identified references count.
-        ch_consensus_byrefseq           // [ refseq, meta, report_txt, consensus ]
-            .join(ch_reference_fasta)   // [ refseq, meta, report_txt, consensus, ref_fasta ]
-            .join(ch_reference_gff)     // [ refseq, meta, report_txt, consensus, ref_fasta, ref_gff ]
-            .groupTuple(by:0)
-            .map {
-                refseq, meta, report_txt, consensus, ref_fasta, ref_gff -> ch_refseqid.size()
-                    if (ch_refseqid.size().getVal() > 1 ){
-                        return [refseq, consensus.flatten(), ref_fasta, ref_gff]
-                    } else {
-                        return [[id:'report'], consensus.flatten(), ref_fasta, ref_gff]
-                    }
-=======
         ch_kmerfinder_multiqc   = KMERFINDER_SUBWORKFLOW.out.summary_yaml
         ch_consensus_byrefseq   = KMERFINDER_SUBWORKFLOW.out.consensus_byrefseq
         ch_versions             = ch_versions.mix(KMERFINDER_SUBWORKFLOW.out.versions.ifEmpty(null))
@@ -470,7 +446,6 @@
             .map {
                 refmeta, meta, consensus, ref_fna, ref_gff ->
                         return tuple(refmeta, consensus.flatten(), ref_fna, ref_gff)
->>>>>>> 07034179
             }
             .set { ch_to_quast_byrefseq }
     }
@@ -491,26 +466,16 @@
             params.reference_gff ?: [[:],[]]
         )
         ch_quast_multiqc = QUAST.out.results
-<<<<<<< HEAD
-    } else if (!params.skip_kmerfinder && ch_to_quast_byrefseq) {
-=======
     } else if (!params.skip_kmerfinder) {
->>>>>>> 07034179
         QUAST(
             ch_to_quast,
             [[:],[]],
             [[:],[]]
         )
         QUAST_BYREFSEQID(
-<<<<<<< HEAD
-            ch_to_quast_byrefseq.map{ refseqid, consensus, ref_fasta, ref_gff -> tuple( refseqid, consensus)},
-            ch_to_quast_byrefseq.map{ refseqid, consensus, ref_fasta, ref_gff -> tuple( refseqid, ref_fasta)},
-            ch_to_quast_byrefseq.map{ refseqid, consensus, ref_fasta, ref_gff -> tuple( refseqid, ref_gff)}
-=======
             ch_to_quast_byrefseq.map{ refmeta, consensus, ref_fasta, ref_gff -> tuple( refmeta, consensus)},
             ch_to_quast_byrefseq.map{ refmeta, consensus, ref_fasta, ref_gff -> tuple( refmeta, ref_fasta)},
             ch_to_quast_byrefseq.map{ refmeta, consensus, ref_fasta, ref_gff -> tuple( refmeta, ref_gff)}
->>>>>>> 07034179
         )
         ch_quast_multiqc = QUAST_BYREFSEQID.out.results
     }
