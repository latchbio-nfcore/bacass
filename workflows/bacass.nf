/*
~~~~~~~~~~~~~~~~~~~~~~~~~~~~~~~~~~~~~~~~~~~~~~~~~~~~~~~~~~~~~~~~~~~~~~~~~~~~~~~~~~~~~~~~
    PRINT PARAMS SUMMARY
~~~~~~~~~~~~~~~~~~~~~~~~~~~~~~~~~~~~~~~~~~~~~~~~~~~~~~~~~~~~~~~~~~~~~~~~~~~~~~~~~~~~~~~~
*/

include { paramsSummaryLog; paramsSummaryMap } from 'plugin/nf-validation'

def logo = NfcoreTemplate.logo(workflow, params.monochrome_logs)
def citation = '\n' + WorkflowMain.citation(workflow) + '\n'
def summary_params = paramsSummaryMap(workflow)

<<<<<<< HEAD
// Check input path parameters to see if they exist
def checkPathParamList = [ params.input, params.multiqc_config, params.kraken2db, params.dfast_config ]
for (param in checkPathParamList) { if (param) { file(param, checkIfExists: true) } }
=======
// Print parameter summary log to screen
log.info logo + paramsSummaryLog(workflow) + citation
>>>>>>> 73a07e93

WorkflowBacass.initialise(params, log)

// Check krakendb
if(! params.skip_kraken2){
    if(params.kraken2db){
        kraken2db = file(params.kraken2db)
    } else {
        exit 1, "Missing Kraken2 DB arg"
    }
}

/*
~~~~~~~~~~~~~~~~~~~~~~~~~~~~~~~~~~~~~~~~~~~~~~~~~~~~~~~~~~~~~~~~~~~~~~~~~~~~~~~~~~~~~~~~
    CONFIG FILES
~~~~~~~~~~~~~~~~~~~~~~~~~~~~~~~~~~~~~~~~~~~~~~~~~~~~~~~~~~~~~~~~~~~~~~~~~~~~~~~~~~~~~~~~
*/

ch_multiqc_config          = Channel.fromPath("$projectDir/assets/multiqc_config.yml", checkIfExists: true)
ch_multiqc_custom_config   = params.multiqc_config ? Channel.fromPath( params.multiqc_config, checkIfExists: true ) : Channel.empty()
ch_multiqc_logo            = params.multiqc_logo   ? Channel.fromPath( params.multiqc_logo, checkIfExists: true ) : Channel.empty()
ch_multiqc_custom_methods_description = params.multiqc_methods_description ? file(params.multiqc_methods_description, checkIfExists: true) : file("$projectDir/assets/methods_description_template.yml", checkIfExists: true)

/*
~~~~~~~~~~~~~~~~~~~~~~~~~~~~~~~~~~~~~~~~~~~~~~~~~~~~~~~~~~~~~~~~~~~~~~~~~~~~~~~~~~~~~~~~
    IMPORT LOCAL MODULES/SUBWORKFLOWS
~~~~~~~~~~~~~~~~~~~~~~~~~~~~~~~~~~~~~~~~~~~~~~~~~~~~~~~~~~~~~~~~~~~~~~~~~~~~~~~~~~~~~~~~
*/

<<<<<<< HEAD
// Don't overwrite global params.modules, create a copy instead and use that within the main script.
def modules = params.modules.clone()

def unicycler_options = modules['unicycler']
unicycler_options.args       += " $params.unicycler_args"

def canu_options = modules['canu']
canu_options.args       += " $params.canu_args"

//
// MODULE: Local to the pipeline
//
include { GET_SOFTWARE_VERSIONS } from '../modules/local/get_software_versions'    addParams( options: [publish_files : ['tsv':'']] )
include { SKEWER                } from '../modules/local/skewer'                   addParams( options: modules['skewer']            )
include { NANOPLOT              } from '../modules/local/nanoplot'                 addParams( options: modules['nanoplot']          )
include { PYCOQC                } from '../modules/local/pycoqc'                   addParams( options: modules['pycoqc']            )
include { PORECHOP              } from '../modules/local/porechop'                 addParams( options: modules['porechop']          )
include { UNICYCLER             } from '../modules/local/unicycler'                addParams( options: unicycler_options            )
include { CANU                  } from '../modules/local/canu'                     addParams( options: canu_options                 )
include { MINIMAP2_ALIGN        } from '../modules/local/minimap_align'           addParams( options: modules['minimap_align']      )
include { MINIMAP2_ALIGN as MINIMAP2_CONSENSUS } from '../modules/local/minimap_align' addParams( options: modules['minimap_consensus'])
include { MINIMAP2_ALIGN as MINIMAP2_POLISH    } from '../modules/local/minimap_align' addParams( options: modules['minimap_polish'])
include { MINIASM               } from '../modules/local/miniasm'                  addParams( options: modules['miniasm']           )
include { RACON                 } from '../modules/local/racon'                    addParams( options: modules['racon']             )
include { MEDAKA                } from '../modules/local/medaka'                   addParams( options: modules['medaka']            )
include { NANOPOLISH            } from '../modules/local/nanopolish'               addParams( options: modules['nanopolish']        )
include { KRAKEN2_DB_PREPARATION} from '../modules/local/kraken2_db_preparation'
include { DFAST                 } from '../modules/local/dfast'                    addParams( options: modules['dfast']             )

=======
>>>>>>> 73a07e93
//
// SUBWORKFLOW: Consisting of a mix of local and nf-core/modules
//
include { INPUT_CHECK } from '../subworkflows/local/input_check'

/*
~~~~~~~~~~~~~~~~~~~~~~~~~~~~~~~~~~~~~~~~~~~~~~~~~~~~~~~~~~~~~~~~~~~~~~~~~~~~~~~~~~~~~~~~
    IMPORT NF-CORE MODULES/SUBWORKFLOWS
~~~~~~~~~~~~~~~~~~~~~~~~~~~~~~~~~~~~~~~~~~~~~~~~~~~~~~~~~~~~~~~~~~~~~~~~~~~~~~~~~~~~~~~~
*/

<<<<<<< HEAD
def multiqc_options   = modules['multiqc']
multiqc_options.args += params.multiqc_title ? Utils.joinModuleArgs(["--title \"$params.multiqc_title\""]) : ''

def prokka_options   = modules['prokka']
prokka_options.args  += " $params.prokka_args"

//
// MODULE: Installed directly from nf-core/modules
//
include { FASTQC    } from '../modules/nf-core/modules/fastqc/main'          addParams( options: modules['fastqc']    )
include { SAMTOOLS_SORT    } from '../modules/nf-core/modules/samtools/sort/main' addParams( options: [publish_files : false] )
include { SAMTOOLS_INDEX   } from '../modules/nf-core/modules/samtools/index/main' addParams( options: [publish_files : false] )
include { KRAKEN2_KRAKEN2 as KRAKEN2 } from '../modules/nf-core/modules/kraken2/kraken2/main' addParams( options: modules['kraken2'] )
include { KRAKEN2_KRAKEN2 as KRAKEN2_LONG } from '../modules/nf-core/modules/kraken2/kraken2/main' addParams( options: modules['kraken2_long'] )
include { QUAST     } from '../modules/nf-core/modules/quast/main'           addParams( options: modules['quast']     )
include { PROKKA    } from '../modules/nf-core/modules/prokka/main'          addParams( options: prokka_options       )
include { MULTIQC   } from '../modules/nf-core/modules/multiqc/main'         addParams( options: multiqc_options      )
=======
//
// MODULE: Installed directly from nf-core/modules
//
include { FASTQC                      } from '../modules/nf-core/fastqc/main'
include { MULTIQC                     } from '../modules/nf-core/multiqc/main'
include { CUSTOM_DUMPSOFTWAREVERSIONS } from '../modules/nf-core/custom/dumpsoftwareversions/main'
>>>>>>> 73a07e93

/*
~~~~~~~~~~~~~~~~~~~~~~~~~~~~~~~~~~~~~~~~~~~~~~~~~~~~~~~~~~~~~~~~~~~~~~~~~~~~~~~~~~~~~~~~
    RUN MAIN WORKFLOW
~~~~~~~~~~~~~~~~~~~~~~~~~~~~~~~~~~~~~~~~~~~~~~~~~~~~~~~~~~~~~~~~~~~~~~~~~~~~~~~~~~~~~~~~
*/

// Info required for completion email and summary
def multiqc_report = []

workflow BACASS {

    ch_versions = Channel.empty()

    //
    // SUBWORKFLOW: Read in samplesheet, validate and stage input files
    //
    INPUT_CHECK (
        file(params.input)
    )
    ch_versions = ch_versions.mix(INPUT_CHECK.out.versions)
    // TODO: OPTIONAL, you can use nf-validation plugin to create an input channel from the samplesheet with Channel.fromSamplesheet("input")
    // See the documentation https://nextflow-io.github.io/nf-validation/samplesheets/fromSamplesheet/
    // ! There is currently no tooling to help you write a sample sheet schema

    //
    // MODULE: Run FastQC
    //
    FASTQC (
        INPUT_CHECK.out.shortreads
    )
    ch_versions = ch_versions.mix(FASTQC.out.versions.first())

<<<<<<< HEAD
    //
    // MODULE: Skewer, trim and combine short read read-pairs per sample.
    //
    SKEWER (
        INPUT_CHECK.out.shortreads.dump(tag: 'shortreads')
    )
    ch_software_versions = ch_software_versions.mix(SKEWER.out.version.first().ifEmpty(null))

    //
    // MODULE: Nanoplot, quality check for nanopore reads and Quality/Length Plots
    //
    NANOPLOT (
        INPUT_CHECK.out.longreads
    )
    ch_software_versions = ch_software_versions.mix(NANOPLOT.out.version.first().ifEmpty(null))

    //
    // MODULE: PYCOQC, quality check for nanopore reads and Quality/Length Plots
    //
    if ( !params.skip_pycoqc ) {
        PYCOQC (
            INPUT_CHECK.out.fast5.dump(tag: 'fast5')
        )
        ch_software_versions = ch_software_versions.mix(PYCOQC.out.version.first().ifEmpty(null))
    }

    //
    // MODULE: PYCOQC, quality check for nanopore reads and Quality/Length Plots
    //
    if ( params.assembly_type == 'hybrid' || params.assembly_type == 'long' && !('short' in params.assembly_type) ) {
        PORECHOP (
            INPUT_CHECK.out.longreads.dump(tag: 'longreads')
        )
        ch_software_versions = ch_software_versions.mix(PORECHOP.out.version.first().ifEmpty(null))
    }

    //
    // Join channels for assemblers. As samples have the same meta data, we can simply use join() to merge the channels based on this. If we only have one of the channels we insert 'NAs' which are not used in the unicycler process then subsequently, in case of short or long read only assembly.
    // Prepare channel for Kraken2
    //
    if(params.assembly_type == 'hybrid'){
        ch_for_kraken2_short = SKEWER.out.reads
        ch_for_kraken2_long = PORECHOP.out.reads.dump(tag: 'porechop')
        SKEWER.out.reads
            .dump(tag: 'skewer')
            .join(PORECHOP.out.reads)
            .dump(tag: 'ch_for_assembly')
            .set { ch_for_assembly }
    } else if ( params.assembly_type == 'short' ) {
        ch_for_kraken2_short = SKEWER.out.reads
        ch_for_kraken2_long = Channel.empty()
        SKEWER.out.reads
            .dump(tag: 'skewer')
            .map{ meta,reads -> tuple(meta,reads,'NA') }
            .dump(tag: 'ch_for_assembly')
            .set { ch_for_assembly }
    } else if ( params.assembly_type == 'long' ) {
        ch_for_kraken2_short = Channel.empty()
        ch_for_kraken2_long = PORECHOP.out.reads
        PORECHOP.out.reads
            .dump(tag: 'porechop')
            .map{ meta,lr -> tuple(meta,'NA',lr) }
            .dump(tag: 'ch_for_assembly')
            .set { ch_for_assembly }
    }

    //
    // ASSEMBLY: Unicycler, Canu, Miniasm
    //
    ch_assembly = Channel.empty()

    //
    // MODULE: Unicycler, genome assembly, nf-core module allows only short assembly
    //
    if ( params.assembler == 'unicycler' ) {
        UNICYCLER (
            ch_for_assembly
        )
        ch_assembly = ch_assembly.mix( UNICYCLER.out.scaffolds.dump(tag: 'unicycler') )
        ch_software_versions = ch_software_versions.mix(UNICYCLER.out.version.first().ifEmpty(null))
    }

    //
    // MODULE: Canu, genome assembly, long reads
    //
    if ( params.assembler == 'canu' ) {
        CANU (
            ch_for_assembly
        )
        ch_assembly = ch_assembly.mix( CANU.out.assembly.dump(tag: 'canu') )
        ch_software_versions = ch_software_versions.mix(CANU.out.version.first().ifEmpty(null))
    }

    //
    // MODULE: Miniasm, genome assembly, long reads
    //
    if ( params.assembler == 'miniasm' ) {
        MINIMAP2_ALIGN (
            ch_for_assembly.map{ meta,sr,lr -> tuple(meta,sr,lr,lr) }
        )
        ch_software_versions = ch_software_versions.mix(MINIMAP2_ALIGN.out.version.first().ifEmpty(null))
        MINIASM (
            MINIMAP2_ALIGN.out.paf.dump(tag: 'minimap2')
        )
        ch_software_versions = ch_software_versions.mix(MINIASM.out.version.first().ifEmpty(null))
        MINIMAP2_CONSENSUS (
            MINIASM.out.all.dump(tag: 'miniasm')
        )
        RACON (
            MINIMAP2_CONSENSUS.out.paf.dump(tag: 'minimap2_consensus')
        )
        ch_assembly = ch_assembly.mix( RACON.out.assembly.dump(tag: 'miniasm') )
        ch_software_versions = ch_software_versions.mix(RACON.out.version.first().ifEmpty(null))
    }

    //
    // MODULE: Nanopolish, polishes assembly using FAST5 files - should take either miniasm, canu, or unicycler consensus sequence
    //
    if ( !params.skip_polish && params.assembly_type == 'long' && params.polish_method != 'medaka' ) {
        ch_for_assembly
            .join( ch_assembly )
            .set { ch_for_polish }
        MINIMAP2_POLISH (
            ch_for_polish.dump(tag: 'into_minimap2_polish')
        )
        ch_software_versions = ch_software_versions.mix(MINIMAP2_POLISH.out.version.first().ifEmpty(null))
        SAMTOOLS_SORT (
            MINIMAP2_POLISH.out.paf.map{ meta,sr,lr,ref,paf -> tuple(meta,paf) }.dump(tag: 'minimap2_polish')
        )
        ch_software_versions = ch_software_versions.mix(SAMTOOLS_SORT.out.version.first().ifEmpty(null))
        SAMTOOLS_INDEX (
            SAMTOOLS_SORT.out.bam.dump(tag: 'samtools_sort')
        )
        ch_software_versions = ch_software_versions.mix(SAMTOOLS_INDEX.out.version.first().ifEmpty(null))
        ch_for_polish //tuple val(meta), val(reads), file(longreads), file(assembly)
            .join( SAMTOOLS_SORT.out.bam ) //tuple  val(meta), file(bam)
            .join( SAMTOOLS_INDEX.out.bai ) //tuple  val(meta), file(bai)
            .join( INPUT_CHECK.out.fast5 ) //tuple val(meta), file(fast5)
            .set { ch_for_nanopolish } //tuple val(meta), val(reads), file(longreads), file(assembly), file(bam), file(bai), file(fast5)
        NANOPOLISH (
            ch_for_nanopolish.dump(tag: 'into_nanopolish')
        )
        ch_software_versions = ch_software_versions.mix(NANOPOLISH.out.version.first().ifEmpty(null))
    }

    //
    // MODULE: Medaka, polishes assembly - should take either miniasm, canu, or unicycler consensus sequence
    //
    if ( !params.skip_polish && params.assembly_type == 'long' && params.polish_method == 'medaka' ) {
        ch_assembly
            .join( ch_for_assembly )
            .set { ch_for_medaka }
        MEDAKA ( ch_for_medaka.dump(tag: 'into_medaka') )
        ch_software_versions = ch_software_versions.mix(MEDAKA.out.version.first().ifEmpty(null))
    }

    //
    // MODULE: Kraken2, QC for sample purity
    //
    if ( !params.skip_kraken2 ) {
        KRAKEN2_DB_PREPARATION (
            kraken2db
        )
        KRAKEN2 (
            ch_for_kraken2_short.dump(tag: 'kraken2_short'),
            KRAKEN2_DB_PREPARATION.out.db.map { info, db -> db }.dump(tag: 'kraken2_db_preparation')
        )
        ch_software_versions = ch_software_versions.mix(KRAKEN2.out.version.first().ifEmpty(null))
        KRAKEN2_LONG (
            ch_for_kraken2_long
                .map { meta, reads ->
                    info = [:]
                    info.id = meta.id
                    info.single_end = true
                    [ info, reads ]
                }
                .dump(tag: 'kraken2_long'),
            KRAKEN2_DB_PREPARATION.out.db.map { info, db -> db }.dump(tag: 'kraken2_db_preparation')
        )
        ch_software_versions = ch_software_versions.mix(KRAKEN2_LONG.out.version.first().ifEmpty(null))
    }

    //
    // MODULE: QUAST, assembly QC
    //
    ch_assembly
        .map { meta, fasta -> fasta }
        .collect()
        .set { ch_to_quast }
    QUAST (
        ch_to_quast,
        [],
        [],
        false,
        false
    )
    ch_software_versions = ch_software_versions.mix(QUAST.out.version.ifEmpty(null))

    //
    // MODULE: PROKKA, gene annotation
    //
    if ( !params.skip_annotation && params.annotation_tool == 'prokka' ) {
        PROKKA (
            ch_assembly,
            [],
            []
        )
        ch_software_versions = ch_software_versions.mix(PROKKA.out.version.first().ifEmpty(null))
    }

    //
    // MODULE: DFAST, gene annotation
    //
    // TODO: "dfast_file_downloader.py --protein dfast --dbroot ." could be used in a separate process and the db could be forwarded
    if ( !params.skip_annotation && params.annotation_tool == 'dfast' ) {
        DFAST (
            ch_assembly,
            Channel.value(params.dfast_config ? file(params.dfast_config) : "")
        )
        ch_software_versions = ch_software_versions.mix(DFAST.out.version.first().ifEmpty(null))
    }

    //
    // MODULE: Pipeline reporting
    //
    ch_software_versions
        .map { it -> if (it) [ it.baseName, it ] }
        .groupTuple()
        .map { it[1][0] }
        .flatten()
        .collect()
        .set { ch_software_versions }

    GET_SOFTWARE_VERSIONS (
        ch_software_versions.map { it }.collect()
=======
    CUSTOM_DUMPSOFTWAREVERSIONS (
        ch_versions.unique().collectFile(name: 'collated_versions.yml')
>>>>>>> 73a07e93
    )

    //
    // MODULE: MultiQC
    //
    workflow_summary    = WorkflowBacass.paramsSummaryMultiqc(workflow, summary_params)
    ch_workflow_summary = Channel.value(workflow_summary)

    methods_description    = WorkflowBacass.methodsDescriptionText(workflow, ch_multiqc_custom_methods_description, params)
    ch_methods_description = Channel.value(methods_description)

    ch_multiqc_files = Channel.empty()
    ch_multiqc_files = ch_multiqc_files.mix(ch_workflow_summary.collectFile(name: 'workflow_summary_mqc.yaml'))
    ch_multiqc_files = ch_multiqc_files.mix(ch_methods_description.collectFile(name: 'methods_description_mqc.yaml'))
    ch_multiqc_files = ch_multiqc_files.mix(CUSTOM_DUMPSOFTWAREVERSIONS.out.mqc_yml.collect())
    ch_multiqc_files = ch_multiqc_files.mix(FASTQC.out.zip.collect{it[1]}.ifEmpty([]))

    MULTIQC (
        ch_multiqc_files.collect(),
        ch_multiqc_config.toList(),
        ch_multiqc_custom_config.toList(),
        ch_multiqc_logo.toList()
    )
    multiqc_report = MULTIQC.out.report.toList()
}

/*
~~~~~~~~~~~~~~~~~~~~~~~~~~~~~~~~~~~~~~~~~~~~~~~~~~~~~~~~~~~~~~~~~~~~~~~~~~~~~~~~~~~~~~~~
    COMPLETION EMAIL AND SUMMARY
~~~~~~~~~~~~~~~~~~~~~~~~~~~~~~~~~~~~~~~~~~~~~~~~~~~~~~~~~~~~~~~~~~~~~~~~~~~~~~~~~~~~~~~~
*/

workflow.onComplete {
    if (params.email || params.email_on_fail) {
        NfcoreTemplate.email(workflow, params, summary_params, projectDir, log, multiqc_report)
    }
    NfcoreTemplate.summary(workflow, params, log)
    if (params.hook_url) {
        NfcoreTemplate.IM_notification(workflow, params, summary_params, projectDir, log)
    }
}

/*
~~~~~~~~~~~~~~~~~~~~~~~~~~~~~~~~~~~~~~~~~~~~~~~~~~~~~~~~~~~~~~~~~~~~~~~~~~~~~~~~~~~~~~~~
    THE END
~~~~~~~~~~~~~~~~~~~~~~~~~~~~~~~~~~~~~~~~~~~~~~~~~~~~~~~~~~~~~~~~~~~~~~~~~~~~~~~~~~~~~~~~
*/<|MERGE_RESOLUTION|>--- conflicted
+++ resolved
@@ -10,16 +10,23 @@
 def citation = '\n' + WorkflowMain.citation(workflow) + '\n'
 def summary_params = paramsSummaryMap(workflow)
 
-<<<<<<< HEAD
+// Print parameter summary log to screen
+log.info logo + paramsSummaryLog(workflow) + citation
+
+/*
+~~~~~~~~~~~~~~~~~~~~~~~~~~~~~~~~~~~~~~~~~~~~~~~~~~~~~~~~~~~~~~~~~~~~~~~~~~~~~~~~~~~~~~~~
+    VALIDATE INPUTS
+~~~~~~~~~~~~~~~~~~~~~~~~~~~~~~~~~~~~~~~~~~~~~~~~~~~~~~~~~~~~~~~~~~~~~~~~~~~~~~~~~~~~~~~~
+*/
+
+WorkflowBacass.initialise(params, log)
+
 // Check input path parameters to see if they exist
 def checkPathParamList = [ params.input, params.multiqc_config, params.kraken2db, params.dfast_config ]
 for (param in checkPathParamList) { if (param) { file(param, checkIfExists: true) } }
-=======
-// Print parameter summary log to screen
-log.info logo + paramsSummaryLog(workflow) + citation
->>>>>>> 73a07e93
-
-WorkflowBacass.initialise(params, log)
+
+// Check mandatory parameters
+if (params.input) { ch_input = file(params.input) } else { exit 1, 'Input samplesheet not specified!' }
 
 // Check krakendb
 if(! params.skip_kraken2){
@@ -47,42 +54,21 @@
 ~~~~~~~~~~~~~~~~~~~~~~~~~~~~~~~~~~~~~~~~~~~~~~~~~~~~~~~~~~~~~~~~~~~~~~~~~~~~~~~~~~~~~~~~
 */
 
-<<<<<<< HEAD
-// Don't overwrite global params.modules, create a copy instead and use that within the main script.
-def modules = params.modules.clone()
-
-def unicycler_options = modules['unicycler']
-unicycler_options.args       += " $params.unicycler_args"
-
-def canu_options = modules['canu']
-canu_options.args       += " $params.canu_args"
-
 //
 // MODULE: Local to the pipeline
 //
-include { GET_SOFTWARE_VERSIONS } from '../modules/local/get_software_versions'    addParams( options: [publish_files : ['tsv':'']] )
-include { SKEWER                } from '../modules/local/skewer'                   addParams( options: modules['skewer']            )
-include { NANOPLOT              } from '../modules/local/nanoplot'                 addParams( options: modules['nanoplot']          )
-include { PYCOQC                } from '../modules/local/pycoqc'                   addParams( options: modules['pycoqc']            )
-include { PORECHOP              } from '../modules/local/porechop'                 addParams( options: modules['porechop']          )
-include { UNICYCLER             } from '../modules/local/unicycler'                addParams( options: unicycler_options            )
-include { CANU                  } from '../modules/local/canu'                     addParams( options: canu_options                 )
-include { MINIMAP2_ALIGN        } from '../modules/local/minimap_align'           addParams( options: modules['minimap_align']      )
-include { MINIMAP2_ALIGN as MINIMAP2_CONSENSUS } from '../modules/local/minimap_align' addParams( options: modules['minimap_consensus'])
-include { MINIMAP2_ALIGN as MINIMAP2_POLISH    } from '../modules/local/minimap_align' addParams( options: modules['minimap_polish'])
-include { MINIASM               } from '../modules/local/miniasm'                  addParams( options: modules['miniasm']           )
-include { RACON                 } from '../modules/local/racon'                    addParams( options: modules['racon']             )
-include { MEDAKA                } from '../modules/local/medaka'                   addParams( options: modules['medaka']            )
-include { NANOPOLISH            } from '../modules/local/nanopolish'               addParams( options: modules['nanopolish']        )
-include { KRAKEN2_DB_PREPARATION} from '../modules/local/kraken2_db_preparation'
-include { DFAST                 } from '../modules/local/dfast'                    addParams( options: modules['dfast']             )
-
-=======
->>>>>>> 73a07e93
+include { NANOPLOT_CUSTOM           } from '../modules/local/nanoplot_custom'
+include { PYCOQC                    } from '../modules/local/pycoqc'
+include { UNICYCLER                 } from '../modules/local/unicycler'
+include { NANOPOLISH                } from '../modules/local/nanopolish'
+include { MEDAKA                    } from '../modules/local/medaka'
+include { KRAKEN2_DB_PREPARATION    } from '../modules/local/kraken2_db_preparation'
+include { DFAST                     } from '../modules/local/dfast'                    
+
 //
 // SUBWORKFLOW: Consisting of a mix of local and nf-core/modules
 //
-include { INPUT_CHECK } from '../subworkflows/local/input_check'
+include { INPUT_CHECK               } from '../subworkflows/local/input_check'
 
 /*
 ~~~~~~~~~~~~~~~~~~~~~~~~~~~~~~~~~~~~~~~~~~~~~~~~~~~~~~~~~~~~~~~~~~~~~~~~~~~~~~~~~~~~~~~~
@@ -90,32 +76,30 @@
 ~~~~~~~~~~~~~~~~~~~~~~~~~~~~~~~~~~~~~~~~~~~~~~~~~~~~~~~~~~~~~~~~~~~~~~~~~~~~~~~~~~~~~~~~
 */
 
-<<<<<<< HEAD
-def multiqc_options   = modules['multiqc']
-multiqc_options.args += params.multiqc_title ? Utils.joinModuleArgs(["--title \"$params.multiqc_title\""]) : ''
-
-def prokka_options   = modules['prokka']
-prokka_options.args  += " $params.prokka_args"
-
 //
 // MODULE: Installed directly from nf-core/modules
-//
-include { FASTQC    } from '../modules/nf-core/modules/fastqc/main'          addParams( options: modules['fastqc']    )
-include { SAMTOOLS_SORT    } from '../modules/nf-core/modules/samtools/sort/main' addParams( options: [publish_files : false] )
-include { SAMTOOLS_INDEX   } from '../modules/nf-core/modules/samtools/index/main' addParams( options: [publish_files : false] )
-include { KRAKEN2_KRAKEN2 as KRAKEN2 } from '../modules/nf-core/modules/kraken2/kraken2/main' addParams( options: modules['kraken2'] )
-include { KRAKEN2_KRAKEN2 as KRAKEN2_LONG } from '../modules/nf-core/modules/kraken2/kraken2/main' addParams( options: modules['kraken2_long'] )
-include { QUAST     } from '../modules/nf-core/modules/quast/main'           addParams( options: modules['quast']     )
-include { PROKKA    } from '../modules/nf-core/modules/prokka/main'          addParams( options: prokka_options       )
-include { MULTIQC   } from '../modules/nf-core/modules/multiqc/main'         addParams( options: multiqc_options      )
-=======
-//
-// MODULE: Installed directly from nf-core/modules
-//
-include { FASTQC                      } from '../modules/nf-core/fastqc/main'
-include { MULTIQC                     } from '../modules/nf-core/multiqc/main'
-include { CUSTOM_DUMPSOFTWAREVERSIONS } from '../modules/nf-core/custom/dumpsoftwareversions/main'
->>>>>>> 73a07e93
+//                                                             
+include { PORECHOP_PORECHOP                     } from '../modules/nf-core/porechop/porechop/main'
+include { CANU                                  } from '../modules/nf-core/canu/main'
+include { MINIMAP2_ALIGN                        } from '../modules/nf-core/minimap2/align/main'
+include { MINIMAP2_ALIGN as MINIMAP2_CONSENSUS  } from '../modules/nf-core/minimap2/align/main'
+include { MINIMAP2_ALIGN as MINIMAP2_POLISH     } from '../modules/nf-core/minimap2/align/main'
+include { MINIASM                               } from '../modules/nf-core/miniasm/main'
+include { RACON                                 } from '../modules/nf-core/racon/main'
+include { SAMTOOLS_SORT                         } from '../modules/nf-core/samtools/sort/main'
+include { SAMTOOLS_INDEX                        } from '../modules/nf-core/samtools/index/main'
+include { KRAKEN2_KRAKEN2 as KRAKEN2            } from '../modules/nf-core/kraken2/kraken2/main'
+include { KRAKEN2_KRAKEN2 as KRAKEN2_LONG       } from '../modules/nf-core/kraken2/kraken2/main'
+include { QUAST                                 } from '../modules/nf-core/quast/main'
+include { GUNZIP                                } from '../modules/nf-core/gunzip/main'
+include { PROKKA                                } from '../modules/nf-core/prokka/main'
+include { CUSTOM_DUMPSOFTWAREVERSIONS           } from '../modules/nf-core/custom/dumpsoftwareversions/main'
+include { MULTIQC                               } from '../modules/nf-core/multiqc/main'
+
+//
+// SUBWORKFLOWS: Consisting of a mix of local and nf-core/modules
+//
+include { FASTQ_TRIM_FASTP_FASTQC               } from '../subworkflows/nf-core/fastq_trim_fastp_fastqc/main'
 
 /*
 ~~~~~~~~~~~~~~~~~~~~~~~~~~~~~~~~~~~~~~~~~~~~~~~~~~~~~~~~~~~~~~~~~~~~~~~~~~~~~~~~~~~~~~~~
@@ -136,54 +120,50 @@
     INPUT_CHECK (
         file(params.input)
     )
-    ch_versions = ch_versions.mix(INPUT_CHECK.out.versions)
     // TODO: OPTIONAL, you can use nf-validation plugin to create an input channel from the samplesheet with Channel.fromSamplesheet("input")
     // See the documentation https://nextflow-io.github.io/nf-validation/samplesheets/fromSamplesheet/
-    // ! There is currently no tooling to help you write a sample sheet schema
-
-    //
-    // MODULE: Run FastQC
-    //
-    FASTQC (
-        INPUT_CHECK.out.shortreads
+    // ! There is currently no tooling to help you write a sample sheet schema 
+
+    //
+    // SUBWORKFLOW: Short reads QC and trim adapters
+    //
+    FASTQ_TRIM_FASTP_FASTQC (
+        INPUT_CHECK.out.shortreads,
+        [],
+        params.save_trimmed_fail,
+        params.save_merged,
+        params.skip_fastp,
+        params.skip_fastqc
     )
-    ch_versions = ch_versions.mix(FASTQC.out.versions.first())
-
-<<<<<<< HEAD
-    //
-    // MODULE: Skewer, trim and combine short read read-pairs per sample.
-    //
-    SKEWER (
-        INPUT_CHECK.out.shortreads.dump(tag: 'shortreads')
-    )
-    ch_software_versions = ch_software_versions.mix(SKEWER.out.version.first().ifEmpty(null))
+    ch_versions = ch_versions.mix(FASTQ_TRIM_FASTP_FASTQC.out.versions.ifEmpty(null))
 
     //
     // MODULE: Nanoplot, quality check for nanopore reads and Quality/Length Plots
     //
-    NANOPLOT (
+    NANOPLOT_CUSTOM (
         INPUT_CHECK.out.longreads
     )
-    ch_software_versions = ch_software_versions.mix(NANOPLOT.out.version.first().ifEmpty(null))
+    ch_versions = ch_versions.mix(NANOPLOT_CUSTOM.out.versions.first().ifEmpty(null))
 
     //
     // MODULE: PYCOQC, quality check for nanopore reads and Quality/Length Plots
     //
+    // TODO: Couldn't be tested. No configuration test available (lack of fast5 file or params.skip_pycoqc=false).
     if ( !params.skip_pycoqc ) {
         PYCOQC (
             INPUT_CHECK.out.fast5.dump(tag: 'fast5')
         )
-        ch_software_versions = ch_software_versions.mix(PYCOQC.out.version.first().ifEmpty(null))
-    }
-
-    //
-    // MODULE: PYCOQC, quality check for nanopore reads and Quality/Length Plots
+        versions = ch_versions.mix(PYCOQC.out.versions.first().ifEmpty(null))
+    }
+
+    //
+    // MODULE: PORECHOP, quality check for nanopore reads and Quality/Length Plots
     //
     if ( params.assembly_type == 'hybrid' || params.assembly_type == 'long' && !('short' in params.assembly_type) ) {
-        PORECHOP (
+        PORECHOP_PORECHOP (
             INPUT_CHECK.out.longreads.dump(tag: 'longreads')
         )
-        ch_software_versions = ch_software_versions.mix(PORECHOP.out.version.first().ifEmpty(null))
+        ch_versions = ch_versions.mix( PORECHOP_PORECHOP.out.versions.first().ifEmpty(null) )
     }
 
     //
@@ -191,27 +171,27 @@
     // Prepare channel for Kraken2
     //
     if(params.assembly_type == 'hybrid'){
-        ch_for_kraken2_short = SKEWER.out.reads
-        ch_for_kraken2_long = PORECHOP.out.reads.dump(tag: 'porechop')
-        SKEWER.out.reads
-            .dump(tag: 'skewer')
-            .join(PORECHOP.out.reads)
+        ch_for_kraken2_short    = FASTQ_TRIM_FASTP_FASTQC.out.reads
+        ch_for_kraken2_long     = PORECHOP_PORECHOP.out.reads
+        FASTQ_TRIM_FASTP_FASTQC.out.reads
+            .dump(tag: 'fastp')
+            .join(PORECHOP_PORECHOP.out.reads)
             .dump(tag: 'ch_for_assembly')
             .set { ch_for_assembly }
     } else if ( params.assembly_type == 'short' ) {
-        ch_for_kraken2_short = SKEWER.out.reads
-        ch_for_kraken2_long = Channel.empty()
-        SKEWER.out.reads
-            .dump(tag: 'skewer')
-            .map{ meta,reads -> tuple(meta,reads,'NA') }
+        ch_for_kraken2_short    = FASTQ_TRIM_FASTP_FASTQC.out.reads
+        ch_for_kraken2_long     = Channel.empty()
+        FASTQ_TRIM_FASTP_FASTQC.out.reads
+            .dump(tag: 'fastp')
+            .map{ meta,reads -> tuple(meta,reads,[]) }
             .dump(tag: 'ch_for_assembly')
             .set { ch_for_assembly }
     } else if ( params.assembly_type == 'long' ) {
-        ch_for_kraken2_short = Channel.empty()
-        ch_for_kraken2_long = PORECHOP.out.reads
-        PORECHOP.out.reads
+        ch_for_kraken2_short    = Channel.empty()
+        ch_for_kraken2_long     = PORECHOP_PORECHOP.out.reads
+        PORECHOP_PORECHOP.out.reads
             .dump(tag: 'porechop')
-            .map{ meta,lr -> tuple(meta,'NA',lr) }
+            .map{ meta,lr -> tuple(meta,[],lr) }
             .dump(tag: 'ch_for_assembly')
             .set { ch_for_assembly }
     }
@@ -229,40 +209,65 @@
             ch_for_assembly
         )
         ch_assembly = ch_assembly.mix( UNICYCLER.out.scaffolds.dump(tag: 'unicycler') )
-        ch_software_versions = ch_software_versions.mix(UNICYCLER.out.version.first().ifEmpty(null))
+        ch_versions = ch_versions.mix( UNICYCLER.out.versions.ifEmpty(null) )
     }
 
     //
     // MODULE: Canu, genome assembly, long reads
     //
+
     if ( params.assembler == 'canu' ) {
         CANU (
-            ch_for_assembly
+            ch_for_assembly.map { meta, reads, lr -> tuple( meta, lr ) },
+            params.canu_mode,
+            ch_for_assembly.map { meta, reads, lr -> meta.genome_size }
         )
         ch_assembly = ch_assembly.mix( CANU.out.assembly.dump(tag: 'canu') )
-        ch_software_versions = ch_software_versions.mix(CANU.out.version.first().ifEmpty(null))
+        ch_versions = ch_versions.mix(CANU.out.versions.first().ifEmpty(null))
     }
 
     //
     // MODULE: Miniasm, genome assembly, long reads
-    //
     if ( params.assembler == 'miniasm' ) {
         MINIMAP2_ALIGN (
-            ch_for_assembly.map{ meta,sr,lr -> tuple(meta,sr,lr,lr) }
-        )
-        ch_software_versions = ch_software_versions.mix(MINIMAP2_ALIGN.out.version.first().ifEmpty(null))
+            ch_for_assembly.map{ meta,sr,lr -> tuple(meta,lr) },
+            [],
+            false,
+            false,
+            false
+        )
+        ch_versions = ch_versions.mix(MINIMAP2_ALIGN.out.versions.first().ifEmpty(null))
+
+        ch_for_assembly
+            .join(MINIMAP2_ALIGN.out.paf)
+            .map { meta, sr, lr, paf-> tuple(meta, lr, paf) }
+            .set { ch_for_miniasm }
+
         MINIASM (
-            MINIMAP2_ALIGN.out.paf.dump(tag: 'minimap2')
-        )
-        ch_software_versions = ch_software_versions.mix(MINIASM.out.version.first().ifEmpty(null))
+            ch_for_miniasm
+        )
+        ch_versions = ch_versions.mix(MINIASM.out.versions.first().ifEmpty(null))
+
         MINIMAP2_CONSENSUS (
-            MINIASM.out.all.dump(tag: 'miniasm')
-        )
+            ch_for_assembly.map{ meta,sr,lr -> tuple(meta,lr) },
+            MINIASM.out.assembly.map { meta, assembly -> assembly },
+            false,
+            false,
+            false 
+        )
+        ch_versions = ch_versions.mix(MINIMAP2_CONSENSUS.out.versions.first().ifEmpty(null))
+
+        ch_for_assembly
+            .join(MINIASM.out.assembly)
+            .join(MINIMAP2_CONSENSUS.out.paf)
+            .map { meta, sr, lr, assembly, paf -> tuple(meta, lr, assembly, paf) }
+            .set{ ch_for_racon }
+
         RACON (
-            MINIMAP2_CONSENSUS.out.paf.dump(tag: 'minimap2_consensus')
-        )
-        ch_assembly = ch_assembly.mix( RACON.out.assembly.dump(tag: 'miniasm') )
-        ch_software_versions = ch_software_versions.mix(RACON.out.version.first().ifEmpty(null))
+            ch_for_racon
+        )
+        ch_assembly = ch_assembly.mix( RACON.out.improved_assembly.dump(tag: 'miniasm') )
+        ch_versions = ch_versions.mix(RACON.out.versions.first().ifEmpty(null))
     }
 
     //
@@ -272,40 +277,47 @@
         ch_for_assembly
             .join( ch_assembly )
             .set { ch_for_polish }
+        
         MINIMAP2_POLISH (
-            ch_for_polish.dump(tag: 'into_minimap2_polish')
-        )
-        ch_software_versions = ch_software_versions.mix(MINIMAP2_POLISH.out.version.first().ifEmpty(null))
-        SAMTOOLS_SORT (
-            MINIMAP2_POLISH.out.paf.map{ meta,sr,lr,ref,paf -> tuple(meta,paf) }.dump(tag: 'minimap2_polish')
-        )
-        ch_software_versions = ch_software_versions.mix(SAMTOOLS_SORT.out.version.first().ifEmpty(null))
+            ch_for_polish.map { meta, sr, lr, fasta -> tuple(meta, lr)  },
+            ch_for_polish.map { meta, sr, lr, fasta -> fasta  },
+            true,
+            false,
+            false 
+        )
+        ch_versions = ch_versions.mix(MINIMAP2_POLISH.out.versions.first().ifEmpty(null))
+
         SAMTOOLS_INDEX (
-            SAMTOOLS_SORT.out.bam.dump(tag: 'samtools_sort')
-        )
-        ch_software_versions = ch_software_versions.mix(SAMTOOLS_INDEX.out.version.first().ifEmpty(null))
-        ch_for_polish //tuple val(meta), val(reads), file(longreads), file(assembly)
-            .join( SAMTOOLS_SORT.out.bam ) //tuple  val(meta), file(bam)
-            .join( SAMTOOLS_INDEX.out.bai ) //tuple  val(meta), file(bai)
-            .join( INPUT_CHECK.out.fast5 ) //tuple val(meta), file(fast5)
-            .set { ch_for_nanopolish } //tuple val(meta), val(reads), file(longreads), file(assembly), file(bam), file(bai), file(fast5)
+            MINIMAP2_POLISH.out.bam.dump(tag: 'samtools_sort')
+        )
+        ch_versions = ch_versions.mix(SAMTOOLS_INDEX.out.versions.first().ifEmpty(null))
+
+        ch_for_polish    // tuple val(meta), val(reads), file(longreads), file(assembly)
+            .join( MINIMAP2_POLISH.out.bam )    // tuple val(meta), file(bam)
+            .join( SAMTOOLS_INDEX.out.bai )     // tuple  val(meta), file(bai)
+            .join( INPUT_CHECK.out.fast5 )      // tuple val(meta), file(fast5)
+            .set { ch_for_nanopolish }          // tuple val(meta), val(reads), file(longreads), file(assembly), file(bam), file(bai), file(fast5)
+
+        // TODO: 'nanopolish index' couldn't be tested. No fast5 provided in test datasets.
         NANOPOLISH (
             ch_for_nanopolish.dump(tag: 'into_nanopolish')
         )
-        ch_software_versions = ch_software_versions.mix(NANOPOLISH.out.version.first().ifEmpty(null))
+        ch_versions = ch_versions.mix(NANOPOLISH.out.versions.first().ifEmpty(null))
     }
 
     //
     // MODULE: Medaka, polishes assembly - should take either miniasm, canu, or unicycler consensus sequence
     //
     if ( !params.skip_polish && params.assembly_type == 'long' && params.polish_method == 'medaka' ) {
-        ch_assembly
-            .join( ch_for_assembly )
+        ch_for_assembly
+            .join( ch_assembly )
+            .map { meta, sr, lr, assembly -> tuple(meta, lr, assembly) }
             .set { ch_for_medaka }
+        
         MEDAKA ( ch_for_medaka.dump(tag: 'into_medaka') )
-        ch_software_versions = ch_software_versions.mix(MEDAKA.out.version.first().ifEmpty(null))
-    }
-
+        ch_versions = ch_versions.mix(MEDAKA.out.versions.first().ifEmpty(null))
+    }
+ 
     //
     // MODULE: Kraken2, QC for sample purity
     //
@@ -315,9 +327,11 @@
         )
         KRAKEN2 (
             ch_for_kraken2_short.dump(tag: 'kraken2_short'),
-            KRAKEN2_DB_PREPARATION.out.db.map { info, db -> db }.dump(tag: 'kraken2_db_preparation')
-        )
-        ch_software_versions = ch_software_versions.mix(KRAKEN2.out.version.first().ifEmpty(null))
+            KRAKEN2_DB_PREPARATION.out.db.map { info, db -> db }.dump(tag: 'kraken2_db_preparation'),
+            false,
+            false
+        )
+        ch_versions = ch_versions.mix(KRAKEN2.out.versions.first().ifEmpty(null))
         KRAKEN2_LONG (
             ch_for_kraken2_long
                 .map { meta, reads ->
@@ -327,37 +341,42 @@
                     [ info, reads ]
                 }
                 .dump(tag: 'kraken2_long'),
-            KRAKEN2_DB_PREPARATION.out.db.map { info, db -> db }.dump(tag: 'kraken2_db_preparation')
-        )
-        ch_software_versions = ch_software_versions.mix(KRAKEN2_LONG.out.version.first().ifEmpty(null))
+            KRAKEN2_DB_PREPARATION.out.db.map { info, db -> db }.dump(tag: 'kraken2_db_preparation'),
+            false,
+            false
+        )
+        ch_versions = ch_versions.mix(KRAKEN2_LONG.out.versions.first().ifEmpty(null))
     }
 
     //
     // MODULE: QUAST, assembly QC
     //
     ch_assembly
-        .map { meta, fasta -> fasta }
-        .collect()
+        .collect{ it[1] }
+        .map { consensus_collect -> tuple([id: "report"], consensus_collect) }
         .set { ch_to_quast }
+
     QUAST (
         ch_to_quast,
-        [],
-        [],
-        false,
-        false
+        [[:],[]],
+        [[:],[]]
     )
-    ch_software_versions = ch_software_versions.mix(QUAST.out.version.ifEmpty(null))
+    ch_versions = ch_versions.mix(QUAST.out.versions.first().ifEmpty(null))
 
     //
     // MODULE: PROKKA, gene annotation
     //
     if ( !params.skip_annotation && params.annotation_tool == 'prokka' ) {
+        GUNZIP ( ch_assembly )
+        ch_to_prokka    = GUNZIP.out.gunzip
+        ch_versions     = ch_versions.mix(GUNZIP.out.versions.first().ifEmpty(null))
+
         PROKKA (
-            ch_assembly,
+            ch_to_prokka,
             [],
             []
         )
-        ch_software_versions = ch_software_versions.mix(PROKKA.out.version.first().ifEmpty(null))
+        ch_versions = ch_versions.mix(PROKKA.out.versions.first().ifEmpty(null))
     }
 
     //
@@ -369,50 +388,40 @@
             ch_assembly,
             Channel.value(params.dfast_config ? file(params.dfast_config) : "")
         )
-        ch_software_versions = ch_software_versions.mix(DFAST.out.version.first().ifEmpty(null))
+        ch_versions = ch_versions.mix(DFAST.out.versions.first().ifEmpty(null))
     }
 
     //
     // MODULE: Pipeline reporting
     //
-    ch_software_versions
-        .map { it -> if (it) [ it.baseName, it ] }
-        .groupTuple()
-        .map { it[1][0] }
-        .flatten()
-        .collect()
-        .set { ch_software_versions }
-
-    GET_SOFTWARE_VERSIONS (
-        ch_software_versions.map { it }.collect()
-=======
     CUSTOM_DUMPSOFTWAREVERSIONS (
         ch_versions.unique().collectFile(name: 'collated_versions.yml')
->>>>>>> 73a07e93
     )
 
     //
     // MODULE: MultiQC
     //
-    workflow_summary    = WorkflowBacass.paramsSummaryMultiqc(workflow, summary_params)
-    ch_workflow_summary = Channel.value(workflow_summary)
-
-    methods_description    = WorkflowBacass.methodsDescriptionText(workflow, ch_multiqc_custom_methods_description, params)
-    ch_methods_description = Channel.value(methods_description)
-
-    ch_multiqc_files = Channel.empty()
-    ch_multiqc_files = ch_multiqc_files.mix(ch_workflow_summary.collectFile(name: 'workflow_summary_mqc.yaml'))
-    ch_multiqc_files = ch_multiqc_files.mix(ch_methods_description.collectFile(name: 'methods_description_mqc.yaml'))
-    ch_multiqc_files = ch_multiqc_files.mix(CUSTOM_DUMPSOFTWAREVERSIONS.out.mqc_yml.collect())
-    ch_multiqc_files = ch_multiqc_files.mix(FASTQC.out.zip.collect{it[1]}.ifEmpty([]))
-
-    MULTIQC (
-        ch_multiqc_files.collect(),
-        ch_multiqc_config.toList(),
-        ch_multiqc_custom_config.toList(),
-        ch_multiqc_logo.toList()
-    )
-    multiqc_report = MULTIQC.out.report.toList()
+    if (!params.skip_multiqc){
+        workflow_summary        = WorkflowBacass.paramsSummaryMultiqc(workflow, summary_params)
+        ch_workflow_summary     = Channel.value(workflow_summary)
+        methods_description     = WorkflowBacass.methodsDescriptionText(workflow, ch_multiqc_custom_methods_description, params)
+        ch_methods_description  = Channel.value(methods_description)
+
+        ch_multiqc_files = Channel.empty()
+        ch_multiqc_files = ch_multiqc_files.mix(ch_workflow_summary.collectFile(name: 'workflow_summary_mqc.yaml'))
+        ch_multiqc_files = ch_multiqc_files.mix(ch_methods_description.collectFile(name: 'methods_description_mqc.yaml'))
+        ch_multiqc_files = ch_multiqc_files.mix(CUSTOM_DUMPSOFTWAREVERSIONS.out.mqc_yml.collect())
+        ch_multiqc_files = ch_multiqc_files.mix(FASTQ_TRIM_FASTP_FASTQC.out.fastqc_raw_zip.collect{it[1]}.ifEmpty([]))
+        ch_multiqc_files = ch_multiqc_files.mix(FASTQ_TRIM_FASTP_FASTQC.out.trim_json.collect{it[1]}.ifEmpty([]))
+
+        MULTIQC (
+            ch_multiqc_files.collect(),
+            ch_multiqc_config.toList(),
+            ch_multiqc_custom_config.toList(),
+            ch_multiqc_logo.toList()
+        )
+        multiqc_report = MULTIQC.out.report.toList()
+    }
 }
 
 /*
