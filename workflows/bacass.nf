/*
~~~~~~~~~~~~~~~~~~~~~~~~~~~~~~~~~~~~~~~~~~~~~~~~~~~~~~~~~~~~~~~~~~~~~~~~~~~~~~~~~~~~~~~~
    IMPORT MODULES / SUBWORKFLOWS / FUNCTIONS
~~~~~~~~~~~~~~~~~~~~~~~~~~~~~~~~~~~~~~~~~~~~~~~~~~~~~~~~~~~~~~~~~~~~~~~~~~~~~~~~~~~~~~~~
*/

// Check input path parameters to see if they exist
def checkPathParamList = [ params.input, params.multiqc_config, params.kraken2db, params.dfast_config ]
for (param in checkPathParamList) { if (param) { file(param, checkIfExists: true) } }

// Check krakendb
if(! params.skip_kraken2){
    if(params.kraken2db){
        kraken2db = file(params.kraken2db)
    } else {
        exit 1, "Missing Kraken2 DB arg"
    }
}

/*
~~~~~~~~~~~~~~~~~~~~~~~~~~~~~~~~~~~~~~~~~~~~~~~~~~~~~~~~~~~~~~~~~~~~~~~~~~~~~~~~~~~~~~~~
    IMPORT LOCAL MODULES/SUBWORKFLOWS
~~~~~~~~~~~~~~~~~~~~~~~~~~~~~~~~~~~~~~~~~~~~~~~~~~~~~~~~~~~~~~~~~~~~~~~~~~~~~~~~~~~~~~~~
*/

//
// MODULE: Local to the pipeline
//
include { PYCOQC                    } from '../modules/local/pycoqc/main'
include { UNICYCLER                 } from '../modules/local/unicycler/main'
include { NANOPOLISH                } from '../modules/local/nanopolish/main'
include { MEDAKA                    } from '../modules/local/medaka/main'
include { KRAKEN2_DB_PREPARATION    } from '../modules/local/kraken2_db_preparation/main'
include { DFAST                     } from '../modules/local/dfast/main'

//
// SUBWORKFLOW: Consisting of a mix of local and nf-core/modules
//

/*
~~~~~~~~~~~~~~~~~~~~~~~~~~~~~~~~~~~~~~~~~~~~~~~~~~~~~~~~~~~~~~~~~~~~~~~~~~~~~~~~~~~~~~~~
    IMPORT NF-CORE MODULES/SUBWORKFLOWS
~~~~~~~~~~~~~~~~~~~~~~~~~~~~~~~~~~~~~~~~~~~~~~~~~~~~~~~~~~~~~~~~~~~~~~~~~~~~~~~~~~~~~~~~
*/

//
// MODULE: Installed directly from nf-core/modules
//
include { NANOPLOT                              } from '../modules/nf-core/nanoplot/main'
include { PORECHOP_PORECHOP                     } from '../modules/nf-core/porechop/porechop/main'
include { CANU                                  } from '../modules/nf-core/canu/main'
include { MINIMAP2_ALIGN                        } from '../modules/nf-core/minimap2/align/main'
include { MINIMAP2_ALIGN as MINIMAP2_CONSENSUS  } from '../modules/nf-core/minimap2/align/main'
include { MINIMAP2_ALIGN as MINIMAP2_POLISH     } from '../modules/nf-core/minimap2/align/main'
include { MINIASM                               } from '../modules/nf-core/miniasm/main'
include { DRAGONFLYE                            } from '../modules/nf-core/dragonflye/main'
include { RACON                                 } from '../modules/nf-core/racon/main'
include { SAMTOOLS_SORT                         } from '../modules/nf-core/samtools/sort/main'
include { SAMTOOLS_INDEX                        } from '../modules/nf-core/samtools/index/main'
include { KRAKEN2_KRAKEN2 as KRAKEN2            } from '../modules/nf-core/kraken2/kraken2/main'
include { KRAKEN2_KRAKEN2 as KRAKEN2_LONG       } from '../modules/nf-core/kraken2/kraken2/main'
include { QUAST                                 } from '../modules/nf-core/quast/main'
include { GUNZIP                                } from '../modules/nf-core/gunzip/main'
include { PROKKA                                } from '../modules/nf-core/prokka/main'
include { MULTIQC                               } from '../modules/nf-core/multiqc/main'

//
// SUBWORKFLOWS: Consisting of a mix of local and nf-core/modules
//
include { FASTQ_TRIM_FASTP_FASTQC               } from '../subworkflows/nf-core/fastq_trim_fastp_fastqc/main'
include { BAKTA_DBDOWNLOAD_RUN                  } from '../subworkflows/local/bakta_dbdownload_run'
include { paramsSummaryMap                      } from 'plugin/nf-validation'
include { paramsSummaryMultiqc                  } from '../subworkflows/nf-core/utils_nfcore_pipeline'
include { softwareVersionsToYAML                } from '../subworkflows/nf-core/utils_nfcore_pipeline'
include { methodsDescriptionText                } from '../subworkflows/local/utils_nfcore_bacass_pipeline'

/*
~~~~~~~~~~~~~~~~~~~~~~~~~~~~~~~~~~~~~~~~~~~~~~~~~~~~~~~~~~~~~~~~~~~~~~~~~~~~~~~~~~~~~~~~
    RUN MAIN WORKFLOW
~~~~~~~~~~~~~~~~~~~~~~~~~~~~~~~~~~~~~~~~~~~~~~~~~~~~~~~~~~~~~~~~~~~~~~~~~~~~~~~~~~~~~~~~
*/

workflow BACASS {

    take:
    ch_samplesheet // channel: samplesheet read in from --input

    main:
    ch_versions = Channel.empty()
    ch_multiqc_files = Channel.empty()
    //
    // SUBWORKFLOW: Read in samplesheet, validate and stage input files
    //
    def criteria = multiMapCriteria {
        meta, fastq_1, fastq_2, long_fastq, fast5 ->
            shortreads: fastq_1     != 'NA' ? tuple(meta, [fastq_1, fastq_2]) : null
            longreads: long_fastq   != 'NA' ? tuple(meta, long_fastq) : null
            fast5: fast5            != 'NA' ? tuple(meta, fast5) : null
    }
    // See the documentation https://nextflow-io.github.io/nf-validation/samplesheets/fromSamplesheet/
    ch_samplesheet
        .map {
            meta, fastqs, long_fastq, fast5 ->
            return [meta, fastqs[0], fastqs[1], long_fastq[0], fast5[0]]
        }
        .multiMap (criteria)
        .set { ch_input }

    // reconfigure channels
    ch_input
        .shortreads
        .filter{ it != null }
        .set { ch_shortreads }
    ch_input
        .longreads
        .filter{ it != null }
        .set { ch_longreads }
    ch_input
        .fast5
        .filter{ it != null }
        .set { ch_fast5 }

    //
    // SUBWORKFLOW: Short reads QC and trim adapters
    //
    ch_fastqc_raw_multiqc = Channel.empty()
    ch_fastqc_trim_multiqc = Channel.empty()
    ch_trim_json_multiqc = Channel.empty()
    if (params.assembly_type != 'long'){
        FASTQ_TRIM_FASTP_FASTQC (
        ch_shortreads,
        [],
        params.save_trimmed_fail,
        params.save_merged,
        params.skip_fastp,
        params.skip_fastqc
        )
        ch_fastqc_raw_multiqc   = FASTQ_TRIM_FASTP_FASTQC.out.fastqc_raw_zip
        ch_fastqc_trim_multiqc  = FASTQ_TRIM_FASTP_FASTQC.out.fastqc_trim_zip
        ch_trim_json_multiqc    = FASTQ_TRIM_FASTP_FASTQC.out.trim_json
        ch_versions = ch_versions.mix(FASTQ_TRIM_FASTP_FASTQC.out.versions)
    }

    //
    // MODULE: Nanoplot, quality check for nanopore reads and Quality/Length Plots
    //
    NANOPLOT (
        ch_longreads
    )
    ch_nanoplot_txt_multiqc = NANOPLOT.out.txt
    ch_versions = ch_versions.mix(NANOPLOT.out.versions)

    //
    // MODULE: PYCOQC, quality check for nanopore reads and Quality/Length Plots
    //
    // TODO: Couldn't be tested. No configuration test available (lack of fast5 file or params.skip_pycoqc=false).
    ch_pycoqc_multiqc = Channel.empty()
    if ( !params.skip_pycoqc ) {
        PYCOQC (
            ch_fast5.dump(tag: 'fast5')
        )
        ch_pycoqc_multiqc = PYCOQC.out.json
        ch_versions       = ch_versions.mix(PYCOQC.out.versions)
    }

    //
    // MODULE: PORECHOP, quality check for nanopore reads and Quality/Length Plots
    //
    ch_porechop_log_multiqc = Channel.empty()
    if ( params.assembly_type == 'hybrid' || params.assembly_type == 'long' && !('short' in params.assembly_type) ) {
        PORECHOP_PORECHOP (
            ch_longreads.dump(tag: 'longreads')
        )
        ch_porechop_log_multiqc = PORECHOP_PORECHOP.out.log
        ch_versions = ch_versions.mix( PORECHOP_PORECHOP.out.versions )
    }

    //
    // Join channels for assemblers. As samples have the same meta data, we can simply use join() to merge the channels based on this. If we only have one of the channels we insert 'NAs' which are not used in the unicycler process then subsequently, in case of short or long read only assembly.
    // Prepare channel for Kraken2
    //
    if(params.assembly_type == 'hybrid'){
        ch_for_kraken2_short    = FASTQ_TRIM_FASTP_FASTQC.out.reads
        ch_for_kraken2_long     = PORECHOP_PORECHOP.out.reads
        FASTQ_TRIM_FASTP_FASTQC.out.reads
            .dump(tag: 'fastp')
            .join(PORECHOP_PORECHOP.out.reads)
            .dump(tag: 'ch_for_assembly')
            .set { ch_for_assembly }
    } else if ( params.assembly_type == 'short' ) {
        ch_for_kraken2_short    = FASTQ_TRIM_FASTP_FASTQC.out.reads
        ch_for_kraken2_long     = Channel.empty()
        FASTQ_TRIM_FASTP_FASTQC.out.reads
            .dump(tag: 'fastp')
            .map{ meta,reads -> tuple(meta,reads,[]) }
            .dump(tag: 'ch_for_assembly')
            .set { ch_for_assembly }
    } else if ( params.assembly_type == 'long' ) {
        ch_for_kraken2_short    = Channel.empty()
        ch_for_kraken2_long     = PORECHOP_PORECHOP.out.reads
        PORECHOP_PORECHOP.out.reads
            .dump(tag: 'porechop')
            .map{ meta,lr -> tuple(meta,[],lr) }
            .dump(tag: 'ch_for_assembly')
            .set { ch_for_assembly }
    }

    //
    // ASSEMBLY: Unicycler, Canu, Miniasm, Dragonflye
    //
    ch_assembly = Channel.empty()

    //
    // MODULE: Unicycler, genome assembly, nf-core module allows only short, long and hybrid assembly
    //
    if ( params.assembler == 'unicycler' ) {
        UNICYCLER (
            ch_for_assembly
        )
        ch_assembly = ch_assembly.mix( UNICYCLER.out.scaffolds.dump(tag: 'unicycler') )
        ch_versions = ch_versions.mix( UNICYCLER.out.versions )
    }


    //
    // MODULE: Canu, genome assembly, long reads
    //
    if ( params.assembler == 'canu' ) {
        CANU (
            ch_for_assembly.map { meta, reads, lr -> tuple( meta, lr ) },
            params.canu_mode,
            ch_for_assembly.map { meta, reads, lr -> meta.genome_size }
        )
        ch_assembly = ch_assembly.mix( CANU.out.assembly.dump(tag: 'canu') )
        ch_versions = ch_versions.mix(CANU.out.versions)
    }

    //
    // MODULE: Miniasm, genome assembly, long reads
    if ( params.assembler == 'miniasm' ) {
        MINIMAP2_ALIGN (
            ch_for_assembly.map{ meta,sr,lr -> tuple(meta,lr) },
            [[:],[]],
            false,
            false,
            false
        )
        ch_versions = ch_versions.mix(MINIMAP2_ALIGN.out.versions)

        ch_for_assembly
            .join(MINIMAP2_ALIGN.out.paf)
            .map { meta, sr, lr, paf-> tuple(meta, lr, paf) }
            .set { ch_for_miniasm }

        MINIASM (
            ch_for_miniasm
        )
        ch_versions = ch_versions.mix(MINIASM.out.versions)

        MINIMAP2_CONSENSUS (
            ch_for_assembly.map{ meta,sr,lr -> tuple(meta,lr) },
            MINIASM.out.assembly,
            false,
            false,
            false
        )
        ch_versions = ch_versions.mix(MINIMAP2_CONSENSUS.out.versions)

        ch_for_assembly
            .join(MINIASM.out.assembly)
            .join(MINIMAP2_CONSENSUS.out.paf)
            .map { meta, sr, lr, assembly, paf -> tuple(meta, lr, assembly, paf) }
            .set{ ch_for_racon }

        RACON (
            ch_for_racon
        )
        ch_assembly = ch_assembly.mix( RACON.out.improved_assembly.dump(tag: 'miniasm') )
        ch_versions = ch_versions.mix( RACON.out.versions )
    }

    //
    // MODULE: Dragonflye, genome assembly of long reads. Moreover, it provides the option for polishing the draft genome using short reads when both short and long reads are available.
    //
    if( params.assembler == 'dragonflye' ){
        DRAGONFLYE(
            ch_for_assembly
        )
        ch_assembly = ch_assembly.mix( DRAGONFLYE.out.contigs.dump(tag: 'dragonflye') )
        ch_versions = ch_versions.mix( DRAGONFLYE.out.versions )
    }

    //
    // MODULE: Nanopolish, polishes assembly using FAST5 files - should take either miniasm, canu, or unicycler consensus sequence
    //
    if ( !params.skip_polish && params.assembly_type == 'long' && params.polish_method != 'medaka' ) {
        ch_for_assembly
            .join( ch_assembly )
            .set { ch_for_polish }

        MINIMAP2_POLISH (
            ch_for_polish.map { meta, sr, lr, fasta -> tuple(meta, lr)  },
            ch_for_polish.map { meta, sr, lr, fasta -> fasta  },
            true,
            false,
            false
        )
        ch_versions = ch_versions.mix(MINIMAP2_POLISH.out.versions)

        SAMTOOLS_INDEX (
            MINIMAP2_POLISH.out.bam.dump(tag: 'samtools_sort')
        )
        ch_versions = ch_versions.mix(SAMTOOLS_INDEX.out.versions)

        ch_for_polish    // tuple val(meta), val(reads), file(longreads), file(assembly)
            .join( MINIMAP2_POLISH.out.bam )    // tuple val(meta), file(bam)
            .join( SAMTOOLS_INDEX.out.bai )     // tuple  val(meta), file(bai)
            .join( ch_fast5 )             // tuple val(meta), file(fast5)
            .set { ch_for_nanopolish }          // tuple val(meta), val(reads), file(longreads), file(assembly), file(bam), file(bai), file(fast5)

        // TODO: 'nanopolish index' couldn't be tested. No fast5 provided in test datasets.
        NANOPOLISH (
            ch_for_nanopolish.dump(tag: 'into_nanopolish')
        )
        ch_versions = ch_versions.mix(NANOPOLISH.out.versions)
    }

    //
    // MODULE: Medaka, polishes assembly - should take either miniasm, canu, or unicycler consensus sequence
    //
    if ( !params.skip_polish && params.assembly_type == 'long' && params.polish_method == 'medaka' ) {
        ch_for_assembly
            .join( ch_assembly )
            .map { meta, sr, lr, assembly -> tuple(meta, lr, assembly) }
            .set { ch_for_medaka }

        MEDAKA ( ch_for_medaka.dump(tag: 'into_medaka') )
        ch_versions = ch_versions.mix(MEDAKA.out.versions)
    }

    //
    // MODULE: Kraken2, QC for sample purity
    //
    ch_kraken_short_multiqc = Channel.empty()
    ch_kraken_long_multiqc  = Channel.empty()
    if ( !params.skip_kraken2 ) {
        KRAKEN2_DB_PREPARATION (
            kraken2db
        )
        ch_versions = ch_versions.mix(KRAKEN2_DB_PREPARATION.out.versions)
        KRAKEN2 (
            ch_for_kraken2_short.dump(tag: 'kraken2_short'),
            KRAKEN2_DB_PREPARATION.out.db.map { info, db -> db }.dump(tag: 'kraken2_db_preparation'),
            false,
            false
        )
        ch_kraken_short_multiqc = KRAKEN2.out.report
        ch_versions = ch_versions.mix(KRAKEN2.out.versions)

        KRAKEN2_LONG (
            ch_for_kraken2_long
                .map { meta, reads ->
                    info = [:]
                    info.id = meta.id
                    info.single_end = true
                    [ info, reads ]
                }
                .dump(tag: 'kraken2_long'),
            KRAKEN2_DB_PREPARATION.out.db.map { info, db -> db }.dump(tag: 'kraken2_db_preparation'),
            false,
            false
        )
        ch_kraken_long_multiqc = KRAKEN2_LONG.out.report
        ch_versions = ch_versions.mix(KRAKEN2_LONG.out.versions)
    }

    //
    // MODULE: QUAST, assembly QC
    //
    ch_assembly
        .collect{ it[1] }
        .map { consensus_collect -> tuple([id: "report"], consensus_collect) }
        .set { ch_to_quast }

    QUAST (
        ch_to_quast,
        [[:],[]],
        [[:],[]]
    )
    ch_quast_multiqc = QUAST.out.tsv
    ch_versions      = ch_versions.mix(QUAST.out.versions)

    // Check assemblies that require further processing for gene annotation
    ch_assembly
        .branch{ meta, fasta ->
            gzip: fasta.name.endsWith('.gz')
            skip: true
        }
        .set{ ch_assembly_for_gunzip }

    //
    // MODULE: PROKKA, gene annotation
    //
    ch_prokka_txt_multiqc = Channel.empty()
    if ( !params.skip_annotation && params.annotation_tool == 'prokka' ) {
        // Uncompress assembly for annotation if necessary
        GUNZIP ( ch_assembly_for_gunzip.gzip )
        ch_to_prokka    = ch_assembly_for_gunzip.skip.mix( GUNZIP.out.gunzip )
        ch_versions     = ch_versions.mix( GUNZIP.out.versions )

        PROKKA (
            ch_to_prokka,
            [],
            []
        )
        ch_prokka_txt_multiqc   = PROKKA.out.txt.collect()
        ch_versions             = ch_versions.mix(PROKKA.out.versions)
    }

    //
    // MODULE: BAKTA, gene annotation
    //
    ch_bakta_txt_multiqc = Channel.empty()
    if ( !params.skip_annotation && params.annotation_tool == 'bakta' ) {
        // Uncompress assembly for annotation if necessary
        GUNZIP ( ch_assembly_for_gunzip.gzip )
        ch_to_bakta     = ch_assembly_for_gunzip.skip.mix( GUNZIP.out.gunzip )
        ch_versions     = ch_versions.mix( GUNZIP.out.versions )

        BAKTA_DBDOWNLOAD_RUN (
            ch_to_bakta,
            params.baktadb,
            params.baktadb_download
        )
        ch_bakta_txt_multiqc    = BAKTA_DBDOWNLOAD_RUN.out.bakta_txt_multiqc.collect()
        ch_versions             = ch_versions.mix(BAKTA_DBDOWNLOAD_RUN.out.versions)
    }
    //
    // MODULE: DFAST, gene annotation
    //
    // TODO: "dfast_file_downloader.py --protein dfast --dbroot ." could be used in a separate process and the db could be forwarded
    if ( !params.skip_annotation && params.annotation_tool == 'dfast' ) {
        DFAST (
            ch_assembly,
            Channel.value(params.dfast_config ? file(params.dfast_config) : "")
        )
        ch_versions = ch_versions.mix(DFAST.out.versions)
    }

    //
    // Collate and save software versions
    //
    softwareVersionsToYAML(ch_versions)
        .collectFile(
            storeDir: "${params.outdir}/pipeline_info",
            name: 'nf_core_pipeline_software_mqc_versions.yml',
            sort: true,
            newLine: true
        ).set { ch_collated_versions }

    //
    // MODULE: MultiQC
    //
<<<<<<< HEAD
    ch_multiqc_config                     = Channel.fromPath("$projectDir/assets/multiqc_config.yml", checkIfExists: true)
    ch_multiqc_custom_config              = params.multiqc_config ? Channel.fromPath(params.multiqc_config, checkIfExists: true) : Channel.empty()
    ch_multiqc_logo                       = params.multiqc_logo ? Channel.fromPath(params.multiqc_logo, checkIfExists: true) : Channel.empty()
    summary_params                        = paramsSummaryMap(workflow, parameters_schema: "nextflow_schema.json")
    ch_workflow_summary                   = Channel.value(paramsSummaryMultiqc(summary_params))
    ch_multiqc_custom_methods_description = params.multiqc_methods_description ? file(params.multiqc_methods_description, checkIfExists: true) : file("$projectDir/assets/methods_description_template.yml", checkIfExists: true)

    ch_methods_description                = Channel.value(methodsDescriptionText(ch_multiqc_custom_methods_description))
    ch_multiqc_files                      = ch_multiqc_files.mix(ch_workflow_summary.collectFile(name: 'workflow_summary_mqc.yaml'))
    ch_multiqc_files                      = ch_multiqc_files.mix(ch_collated_versions)
    ch_multiqc_files                      = ch_multiqc_files.mix(ch_methods_description.collectFile(name: 'methods_description_mqc.yaml', sort: false))
    ch_multiqc_files                      = ch_multiqc_files.mix(ch_fastqc_raw_multiqc.collect{it[1]}.ifEmpty([]))
    ch_multiqc_files                      = ch_multiqc_files.mix(ch_fastqc_trim_multiqc.collect{it[1]}.ifEmpty([]))
    ch_multiqc_files                      = ch_multiqc_files.mix(ch_trim_json_multiqc.collect{it[1]}.ifEmpty([]))
    ch_multiqc_files                      = ch_multiqc_files.mix(ch_kraken_short_multiqc.collect{it[1]}.ifEmpty([]))
    ch_multiqc_files                      = ch_multiqc_files.mix(ch_kraken_long_multiqc.collect{it[1]}.ifEmpty([]))
    ch_multiqc_files                      = ch_multiqc_files.mix(ch_quast_multiqc.collect{it[1]}.ifEmpty([]))
    ch_multiqc_files                      = ch_multiqc_files.mix(ch_prokka_txt_multiqc.collect{it[1]}.ifEmpty([]))
    ch_multiqc_files                      = ch_multiqc_files.mix(ch_bakta_txt_multiqc.collect{it[1]}.ifEmpty([]))
    ch_multiqc_files                      = ch_multiqc_files.mix(ch_nanoplot_txt_multiqc.collect{it[1]}.ifEmpty([]))
    ch_multiqc_files                      = ch_multiqc_files.mix(ch_porechop_log_multiqc.collect{it[1]}.ifEmpty([]))
    ch_multiqc_files                      = ch_multiqc_files.mix(ch_pycoqc_multiqc.collect{it[1]}.ifEmpty([]))
=======
    ch_multiqc_config        = Channel.fromPath(
        "$projectDir/assets/multiqc_config.yml", checkIfExists: true)
    ch_multiqc_custom_config = params.multiqc_config ?
        Channel.fromPath(params.multiqc_config, checkIfExists: true) :
        Channel.empty()
    ch_multiqc_logo          = params.multiqc_logo ?
        Channel.fromPath(params.multiqc_logo, checkIfExists: true) :
        Channel.empty()

    summary_params      = paramsSummaryMap(
        workflow, parameters_schema: "nextflow_schema.json")
    ch_workflow_summary = Channel.value(paramsSummaryMultiqc(summary_params))

    ch_multiqc_custom_methods_description = params.multiqc_methods_description ?
        file(params.multiqc_methods_description, checkIfExists: true) :
        file("$projectDir/assets/methods_description_template.yml", checkIfExists: true)
    ch_methods_description                = Channel.value(
        methodsDescriptionText(ch_multiqc_custom_methods_description))

    ch_multiqc_files = ch_multiqc_files.mix(
        ch_workflow_summary.collectFile(name: 'workflow_summary_mqc.yaml'))
    ch_multiqc_files = ch_multiqc_files.mix(ch_collated_versions)
    ch_multiqc_files = ch_multiqc_files.mix(
        ch_methods_description.collectFile(
            name: 'methods_description_mqc.yaml',
            sort: true
        )
    )
>>>>>>> 867b7359

    MULTIQC (
        ch_multiqc_files.collect(),
        ch_multiqc_config,
        ch_multiqc_custom_config.collect().ifEmpty([]),
        ch_multiqc_logo.collect().ifEmpty([])
    )
    multiqc_report = MULTIQC.out.report.toList()

    emit:
    multiqc_report = MULTIQC.out.report.toList() // channel: /path/to/multiqc_report.html
    versions       = ch_versions                 // channel: [ path(versions.yml) ]
}

/*
~~~~~~~~~~~~~~~~~~~~~~~~~~~~~~~~~~~~~~~~~~~~~~~~~~~~~~~~~~~~~~~~~~~~~~~~~~~~~~~~~~~~~~~~
    THE END
~~~~~~~~~~~~~~~~~~~~~~~~~~~~~~~~~~~~~~~~~~~~~~~~~~~~~~~~~~~~~~~~~~~~~~~~~~~~~~~~~~~~~~~~
*/<|MERGE_RESOLUTION|>--- conflicted
+++ resolved
@@ -461,7 +461,6 @@
     //
     // MODULE: MultiQC
     //
-<<<<<<< HEAD
     ch_multiqc_config                     = Channel.fromPath("$projectDir/assets/multiqc_config.yml", checkIfExists: true)
     ch_multiqc_custom_config              = params.multiqc_config ? Channel.fromPath(params.multiqc_config, checkIfExists: true) : Channel.empty()
     ch_multiqc_logo                       = params.multiqc_logo ? Channel.fromPath(params.multiqc_logo, checkIfExists: true) : Channel.empty()
@@ -484,36 +483,6 @@
     ch_multiqc_files                      = ch_multiqc_files.mix(ch_nanoplot_txt_multiqc.collect{it[1]}.ifEmpty([]))
     ch_multiqc_files                      = ch_multiqc_files.mix(ch_porechop_log_multiqc.collect{it[1]}.ifEmpty([]))
     ch_multiqc_files                      = ch_multiqc_files.mix(ch_pycoqc_multiqc.collect{it[1]}.ifEmpty([]))
-=======
-    ch_multiqc_config        = Channel.fromPath(
-        "$projectDir/assets/multiqc_config.yml", checkIfExists: true)
-    ch_multiqc_custom_config = params.multiqc_config ?
-        Channel.fromPath(params.multiqc_config, checkIfExists: true) :
-        Channel.empty()
-    ch_multiqc_logo          = params.multiqc_logo ?
-        Channel.fromPath(params.multiqc_logo, checkIfExists: true) :
-        Channel.empty()
-
-    summary_params      = paramsSummaryMap(
-        workflow, parameters_schema: "nextflow_schema.json")
-    ch_workflow_summary = Channel.value(paramsSummaryMultiqc(summary_params))
-
-    ch_multiqc_custom_methods_description = params.multiqc_methods_description ?
-        file(params.multiqc_methods_description, checkIfExists: true) :
-        file("$projectDir/assets/methods_description_template.yml", checkIfExists: true)
-    ch_methods_description                = Channel.value(
-        methodsDescriptionText(ch_multiqc_custom_methods_description))
-
-    ch_multiqc_files = ch_multiqc_files.mix(
-        ch_workflow_summary.collectFile(name: 'workflow_summary_mqc.yaml'))
-    ch_multiqc_files = ch_multiqc_files.mix(ch_collated_versions)
-    ch_multiqc_files = ch_multiqc_files.mix(
-        ch_methods_description.collectFile(
-            name: 'methods_description_mqc.yaml',
-            sort: true
-        )
-    )
->>>>>>> 867b7359
 
     MULTIQC (
         ch_multiqc_files.collect(),
