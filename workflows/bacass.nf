/*
~~~~~~~~~~~~~~~~~~~~~~~~~~~~~~~~~~~~~~~~~~~~~~~~~~~~~~~~~~~~~~~~~~~~~~~~~~~~~~~~~~~~~~~~
    IMPORT MODULES / SUBWORKFLOWS / FUNCTIONS
~~~~~~~~~~~~~~~~~~~~~~~~~~~~~~~~~~~~~~~~~~~~~~~~~~~~~~~~~~~~~~~~~~~~~~~~~~~~~~~~~~~~~~~~
*/

<<<<<<< HEAD
include { paramsSummaryLog; paramsSummaryMap; fromSamplesheet } from 'plugin/nf-validation'

def logo = NfcoreTemplate.logo(workflow, params.monochrome_logs)
def citation = '\n' + WorkflowMain.citation(workflow) + '\n'
def summary_params = paramsSummaryMap(workflow)

// Print parameter summary log to screen
log.info logo + paramsSummaryLog(workflow) + citation

/*
~~~~~~~~~~~~~~~~~~~~~~~~~~~~~~~~~~~~~~~~~~~~~~~~~~~~~~~~~~~~~~~~~~~~~~~~~~~~~~~~~~~~~~~~
    VALIDATE INPUTS
~~~~~~~~~~~~~~~~~~~~~~~~~~~~~~~~~~~~~~~~~~~~~~~~~~~~~~~~~~~~~~~~~~~~~~~~~~~~~~~~~~~~~~~~
*/

WorkflowBacass.initialise(params, log)

// Check input path parameters to see if they exist
def checkPathParamList = [ params.input, params.multiqc_config, params.kraken2db, params.dfast_config ]
for (param in checkPathParamList) { if (param) { file(param, checkIfExists: true) } }

// Check krakendb
if(! params.skip_kraken2){
    if(params.kraken2db){
        kraken2db = file(params.kraken2db)
    } else {
        exit 1, "Missing Kraken2 DB arg"
    }
}

/*
~~~~~~~~~~~~~~~~~~~~~~~~~~~~~~~~~~~~~~~~~~~~~~~~~~~~~~~~~~~~~~~~~~~~~~~~~~~~~~~~~~~~~~~~
    CONFIG FILES
~~~~~~~~~~~~~~~~~~~~~~~~~~~~~~~~~~~~~~~~~~~~~~~~~~~~~~~~~~~~~~~~~~~~~~~~~~~~~~~~~~~~~~~~
*/

ch_multiqc_config          = Channel.fromPath("$projectDir/assets/multiqc_config.yml", checkIfExists: true)
ch_multiqc_custom_config   = params.multiqc_config ? Channel.fromPath( params.multiqc_config, checkIfExists: true ) : Channel.empty()
ch_multiqc_logo            = params.multiqc_logo   ? Channel.fromPath( params.multiqc_logo, checkIfExists: true ) : Channel.empty()
ch_multiqc_custom_methods_description = params.multiqc_methods_description ? file(params.multiqc_methods_description, checkIfExists: true) : file("$projectDir/assets/methods_description_template.yml", checkIfExists: true)

/*
~~~~~~~~~~~~~~~~~~~~~~~~~~~~~~~~~~~~~~~~~~~~~~~~~~~~~~~~~~~~~~~~~~~~~~~~~~~~~~~~~~~~~~~~
    IMPORT LOCAL MODULES/SUBWORKFLOWS
~~~~~~~~~~~~~~~~~~~~~~~~~~~~~~~~~~~~~~~~~~~~~~~~~~~~~~~~~~~~~~~~~~~~~~~~~~~~~~~~~~~~~~~~
*/

//
// MODULE: Local to the pipeline
//
include { PYCOQC                    } from '../modules/local/pycoqc'
include { UNICYCLER                 } from '../modules/local/unicycler'
include { NANOPOLISH                } from '../modules/local/nanopolish'
include { MEDAKA                    } from '../modules/local/medaka'
include { KRAKEN2_DB_PREPARATION    } from '../modules/local/kraken2_db_preparation'
include { DFAST                     } from '../modules/local/dfast'

//
// SUBWORKFLOW: Consisting of a mix of local and nf-core/modules
//

/*
~~~~~~~~~~~~~~~~~~~~~~~~~~~~~~~~~~~~~~~~~~~~~~~~~~~~~~~~~~~~~~~~~~~~~~~~~~~~~~~~~~~~~~~~
    IMPORT NF-CORE MODULES/SUBWORKFLOWS
~~~~~~~~~~~~~~~~~~~~~~~~~~~~~~~~~~~~~~~~~~~~~~~~~~~~~~~~~~~~~~~~~~~~~~~~~~~~~~~~~~~~~~~~
*/

//
// MODULE: Installed directly from nf-core/modules
//
include { NANOPLOT                              } from '../modules/nf-core/nanoplot/main'
include { PORECHOP_PORECHOP                     } from '../modules/nf-core/porechop/porechop/main'
include { CANU                                  } from '../modules/nf-core/canu/main'
include { MINIMAP2_ALIGN                        } from '../modules/nf-core/minimap2/align/main'
include { MINIMAP2_ALIGN as MINIMAP2_CONSENSUS  } from '../modules/nf-core/minimap2/align/main'
include { MINIMAP2_ALIGN as MINIMAP2_POLISH     } from '../modules/nf-core/minimap2/align/main'
include { MINIASM                               } from '../modules/nf-core/miniasm/main'
include { DRAGONFLYE                            } from '../modules/nf-core/dragonflye/main'
include { RACON                                 } from '../modules/nf-core/racon/main'
include { SAMTOOLS_SORT                         } from '../modules/nf-core/samtools/sort/main'
include { SAMTOOLS_INDEX                        } from '../modules/nf-core/samtools/index/main'
include { KRAKEN2_KRAKEN2 as KRAKEN2            } from '../modules/nf-core/kraken2/kraken2/main'
include { KRAKEN2_KRAKEN2 as KRAKEN2_LONG       } from '../modules/nf-core/kraken2/kraken2/main'
include { QUAST                                 } from '../modules/nf-core/quast/main'
include { GUNZIP                                } from '../modules/nf-core/gunzip/main'
include { PROKKA                                } from '../modules/nf-core/prokka/main'
include { CUSTOM_DUMPSOFTWAREVERSIONS           } from '../modules/nf-core/custom/dumpsoftwareversions/main'
include { MULTIQC                               } from '../modules/nf-core/multiqc/main'

//
// SUBWORKFLOWS: Consisting of a mix of local and nf-core/modules
//
include { FASTQ_TRIM_FASTP_FASTQC               } from '../subworkflows/nf-core/fastq_trim_fastp_fastqc/main'
include { BAKTA_DBDOWNLOAD_RUN                  } from '../subworkflows/local/bakta_dbdownload_run'
=======
include { FASTQC                 } from '../modules/nf-core/fastqc/main'
include { MULTIQC                } from '../modules/nf-core/multiqc/main'
include { paramsSummaryMap       } from 'plugin/nf-validation'
include { paramsSummaryMultiqc   } from '../subworkflows/nf-core/utils_nfcore_pipeline'
include { softwareVersionsToYAML } from '../subworkflows/nf-core/utils_nfcore_pipeline'
include { methodsDescriptionText } from '../subworkflows/local/utils_nfcore_bacass_pipeline'
>>>>>>> 2d5631a3

/*
~~~~~~~~~~~~~~~~~~~~~~~~~~~~~~~~~~~~~~~~~~~~~~~~~~~~~~~~~~~~~~~~~~~~~~~~~~~~~~~~~~~~~~~~
    RUN MAIN WORKFLOW
~~~~~~~~~~~~~~~~~~~~~~~~~~~~~~~~~~~~~~~~~~~~~~~~~~~~~~~~~~~~~~~~~~~~~~~~~~~~~~~~~~~~~~~~
*/

workflow BACASS {

    take:
    ch_samplesheet // channel: samplesheet read in from --input

<<<<<<< HEAD
    //
    // SUBWORKFLOW: Read in samplesheet, validate and stage input files
    //
    def criteria = multiMapCriteria {
        meta, fastq_1, fastq_2, long_fastq, fast5 ->
            shortreads: fastq_1     != 'NA' ? tuple(meta, [file(fastq_1), file(fastq_2)]) : null
            longreads: long_fastq   != 'NA' ? tuple(meta, file(long_fastq))         : null
            fast5: fast5            != 'NA' ? tuple(meta, fast5)              : null
    }
    // See the documentation https://nextflow-io.github.io/nf-validation/samplesheets/fromSamplesheet/
    Channel
        .fromSamplesheet('input')
        .multiMap (criteria)
        .set { ch_input }
    // reconfigure channels
    ch_input
        .shortreads
        .filter{ it != null }
        .set { ch_shortreads }
    ch_input
        .longreads
        .filter{ it != null }
        .set { ch_longreads }
    ch_input
        .fast5
        .filter{ it != null }
        .set { ch_fast5 }

    //
    // SUBWORKFLOW: Short reads QC and trim adapters
    //
    FASTQ_TRIM_FASTP_FASTQC (
        ch_shortreads,
        [],
        params.save_trimmed_fail,
        params.save_merged,
        params.skip_fastp,
        params.skip_fastqc
    )
    ch_fastqc_raw_multiqc   = FASTQ_TRIM_FASTP_FASTQC.out.fastqc_raw_zip
    ch_fastqc_trim_multiqc  = FASTQ_TRIM_FASTP_FASTQC.out.fastqc_trim_zip
    ch_trim_json_multiqc    = FASTQ_TRIM_FASTP_FASTQC.out.trim_json
    ch_versions = ch_versions.mix(FASTQ_TRIM_FASTP_FASTQC.out.versions.ifEmpty(null))
=======
    main:

    ch_versions = Channel.empty()
    ch_multiqc_files = Channel.empty()
>>>>>>> 2d5631a3

    //
    // MODULE: Nanoplot, quality check for nanopore reads and Quality/Length Plots
    //
<<<<<<< HEAD
    NANOPLOT (
        ch_longreads
    )
    ch_nanoplot_txt_multiqc = NANOPLOT.out.txt
    ch_versions = ch_versions.mix(NANOPLOT.out.versions.ifEmpty(null))

    //
    // MODULE: PYCOQC, quality check for nanopore reads and Quality/Length Plots
    //
    // TODO: Couldn't be tested. No configuration test available (lack of fast5 file or params.skip_pycoqc=false).
    ch_pycoqc_multiqc = Channel.empty()
    if ( !params.skip_pycoqc ) {
        PYCOQC (
            ch_fast5.dump(tag: 'fast5')
        )
        ch_pycoqc_multiqc = PYCOQC.out.json
        ch_versions       = ch_versions.mix(PYCOQC.out.versions.ifEmpty(null))
    }

    //
    // MODULE: PORECHOP, quality check for nanopore reads and Quality/Length Plots
    //
    ch_porechop_log_multiqc = Channel.empty()
    if ( params.assembly_type == 'hybrid' || params.assembly_type == 'long' && !('short' in params.assembly_type) ) {
        PORECHOP_PORECHOP (
            ch_longreads.dump(tag: 'longreads')
        )
        ch_porechop_log_multiqc = PORECHOP_PORECHOP.out.log
        ch_versions = ch_versions.mix( PORECHOP_PORECHOP.out.versions.ifEmpty(null) )
    }

    //
    // Join channels for assemblers. As samples have the same meta data, we can simply use join() to merge the channels based on this. If we only have one of the channels we insert 'NAs' which are not used in the unicycler process then subsequently, in case of short or long read only assembly.
    // Prepare channel for Kraken2
    //
    if(params.assembly_type == 'hybrid'){
        ch_for_kraken2_short    = FASTQ_TRIM_FASTP_FASTQC.out.reads
        ch_for_kraken2_long     = PORECHOP_PORECHOP.out.reads
        FASTQ_TRIM_FASTP_FASTQC.out.reads
            .dump(tag: 'fastp')
            .join(PORECHOP_PORECHOP.out.reads)
            .dump(tag: 'ch_for_assembly')
            .set { ch_for_assembly }
    } else if ( params.assembly_type == 'short' ) {
        ch_for_kraken2_short    = FASTQ_TRIM_FASTP_FASTQC.out.reads
        ch_for_kraken2_long     = Channel.empty()
        FASTQ_TRIM_FASTP_FASTQC.out.reads
            .dump(tag: 'fastp')
            .map{ meta,reads -> tuple(meta,reads,[]) }
            .dump(tag: 'ch_for_assembly')
            .set { ch_for_assembly }
    } else if ( params.assembly_type == 'long' ) {
        ch_for_kraken2_short    = Channel.empty()
        ch_for_kraken2_long     = PORECHOP_PORECHOP.out.reads
        PORECHOP_PORECHOP.out.reads
            .dump(tag: 'porechop')
            .map{ meta,lr -> tuple(meta,[],lr) }
            .dump(tag: 'ch_for_assembly')
            .set { ch_for_assembly }
    }

    //
    // ASSEMBLY: Unicycler, Canu, Miniasm, Dragonflye
    //
    ch_assembly = Channel.empty()

    //
    // MODULE: Unicycler, genome assembly, nf-core module allows only short, long and hybrid assembly
    //
    if ( params.assembler == 'unicycler' ) {
        UNICYCLER (
            ch_for_assembly
        )
        ch_assembly = ch_assembly.mix( UNICYCLER.out.scaffolds.dump(tag: 'unicycler') )
        ch_versions = ch_versions.mix( UNICYCLER.out.versions.ifEmpty(null) )
    }


    //
    // MODULE: Canu, genome assembly, long reads
    //
    if ( params.assembler == 'canu' ) {
        CANU (
            ch_for_assembly.map { meta, reads, lr -> tuple( meta, lr ) },
            params.canu_mode,
            ch_for_assembly.map { meta, reads, lr -> meta.genome_size }
        )
        ch_assembly = ch_assembly.mix( CANU.out.assembly.dump(tag: 'canu') )
        ch_versions = ch_versions.mix(CANU.out.versions.ifEmpty(null))
    }

    //
    // MODULE: Miniasm, genome assembly, long reads
    if ( params.assembler == 'miniasm' ) {
        MINIMAP2_ALIGN (
            ch_for_assembly.map{ meta,sr,lr -> tuple(meta,lr) },
            [],
            false,
            false,
            false
        )
        ch_versions = ch_versions.mix(MINIMAP2_ALIGN.out.versions.ifEmpty(null))

        ch_for_assembly
            .join(MINIMAP2_ALIGN.out.paf)
            .map { meta, sr, lr, paf-> tuple(meta, lr, paf) }
            .set { ch_for_miniasm }

        MINIASM (
            ch_for_miniasm
        )
        ch_versions = ch_versions.mix(MINIASM.out.versions.ifEmpty(null))

        MINIMAP2_CONSENSUS (
            ch_for_assembly.map{ meta,sr,lr -> tuple(meta,lr) },
            MINIASM.out.assembly.map { meta, assembly -> assembly },
            false,
            false,
            false
        )
        ch_versions = ch_versions.mix(MINIMAP2_CONSENSUS.out.versions.ifEmpty(null))

        ch_for_assembly
            .join(MINIASM.out.assembly)
            .join(MINIMAP2_CONSENSUS.out.paf)
            .map { meta, sr, lr, assembly, paf -> tuple(meta, lr, assembly, paf) }
            .set{ ch_for_racon }

        RACON (
            ch_for_racon
        )
        ch_assembly = ch_assembly.mix( RACON.out.improved_assembly.dump(tag: 'miniasm') )
        ch_versions = ch_versions.mix( RACON.out.versions.ifEmpty(null) )
    }

    //
    // MODULE: Dragonflye, genome assembly of long reads. Moreover, it provides the option for polishing the draft genome using short reads when both short and long reads are available.
    //
    if( params.assembler == 'dragonflye' ){
        DRAGONFLYE(
            ch_for_assembly
        )
        ch_assembly = ch_assembly.mix( DRAGONFLYE.out.contigs.dump(tag: 'dragonflye') )
        ch_versions = ch_versions.mix( DRAGONFLYE.out.versions.ifEmpty(null) )
    }

    //
    // MODULE: Nanopolish, polishes assembly using FAST5 files - should take either miniasm, canu, or unicycler consensus sequence
    //
    if ( !params.skip_polish && params.assembly_type == 'long' && params.polish_method != 'medaka' ) {
        ch_for_assembly
            .join( ch_assembly )
            .set { ch_for_polish }

        MINIMAP2_POLISH (
            ch_for_polish.map { meta, sr, lr, fasta -> tuple(meta, lr)  },
            ch_for_polish.map { meta, sr, lr, fasta -> fasta  },
            true,
            false,
            false
        )
        ch_versions = ch_versions.mix(MINIMAP2_POLISH.out.versions.ifEmpty(null))

        SAMTOOLS_INDEX (
            MINIMAP2_POLISH.out.bam.dump(tag: 'samtools_sort')
        )
        ch_versions = ch_versions.mix(SAMTOOLS_INDEX.out.versions.ifEmpty(null))

        ch_for_polish    // tuple val(meta), val(reads), file(longreads), file(assembly)
            .join( MINIMAP2_POLISH.out.bam )    // tuple val(meta), file(bam)
            .join( SAMTOOLS_INDEX.out.bai )     // tuple  val(meta), file(bai)
            .join( ch_fast5 )             // tuple val(meta), file(fast5)
            .set { ch_for_nanopolish }          // tuple val(meta), val(reads), file(longreads), file(assembly), file(bam), file(bai), file(fast5)

        // TODO: 'nanopolish index' couldn't be tested. No fast5 provided in test datasets.
        NANOPOLISH (
            ch_for_nanopolish.dump(tag: 'into_nanopolish')
        )
        ch_versions = ch_versions.mix(NANOPOLISH.out.versions.ifEmpty(null))
    }

    //
    // MODULE: Medaka, polishes assembly - should take either miniasm, canu, or unicycler consensus sequence
    //
    if ( !params.skip_polish && params.assembly_type == 'long' && params.polish_method == 'medaka' ) {
        ch_for_assembly
            .join( ch_assembly )
            .map { meta, sr, lr, assembly -> tuple(meta, lr, assembly) }
            .set { ch_for_medaka }

        MEDAKA ( ch_for_medaka.dump(tag: 'into_medaka') )
        ch_versions = ch_versions.mix(MEDAKA.out.versions.ifEmpty(null))
    }

    //
    // MODULE: Kraken2, QC for sample purity
    //
    ch_kraken_short_multiqc = Channel.empty()
    ch_kraken_long_multiqc  = Channel.empty()
    if ( !params.skip_kraken2 ) {
        KRAKEN2_DB_PREPARATION (
            kraken2db
        )
        KRAKEN2 (
            ch_for_kraken2_short.dump(tag: 'kraken2_short'),
            KRAKEN2_DB_PREPARATION.out.db.map { info, db -> db }.dump(tag: 'kraken2_db_preparation'),
            false,
            false
        )
        ch_kraken_short_multiqc = KRAKEN2.out.report
        ch_versions = ch_versions.mix(KRAKEN2.out.versions.ifEmpty(null))

        KRAKEN2_LONG (
            ch_for_kraken2_long
                .map { meta, reads ->
                    info = [:]
                    info.id = meta.id
                    info.single_end = true
                    [ info, reads ]
                }
                .dump(tag: 'kraken2_long'),
            KRAKEN2_DB_PREPARATION.out.db.map { info, db -> db }.dump(tag: 'kraken2_db_preparation'),
            false,
            false
        )
        ch_kraken_long_multiqc = KRAKEN2_LONG.out.report
        ch_versions = ch_versions.mix(KRAKEN2_LONG.out.versions.ifEmpty(null))
    }

    //
    // MODULE: QUAST, assembly QC
    //
    ch_assembly
        .collect{ it[1] }
        .map { consensus_collect -> tuple([id: "report"], consensus_collect) }
        .set { ch_to_quast }

    QUAST (
        ch_to_quast,
        [[:],[]],
        [[:],[]]
    )
    ch_quast_multiqc = QUAST.out.tsv
    ch_versions      = ch_versions.mix(QUAST.out.versions.ifEmpty(null))

    // Check assemblies that require further processing for gene annotation
    ch_assembly
        .branch{ meta, fasta ->
            gzip: fasta.name.endsWith('.gz')
            skip: true
        }
        .set{ ch_assembly_for_gunzip }

    //
    // MODULE: PROKKA, gene annotation
    //
    ch_prokka_txt_multiqc = Channel.empty()
    if ( !params.skip_annotation && params.annotation_tool == 'prokka' ) {
        // Uncompress assembly for annotation if necessary
        GUNZIP ( ch_assembly_for_gunzip.gzip )
        ch_to_prokka    = ch_assembly_for_gunzip.skip.mix( GUNZIP.out.gunzip )
        ch_versions     = ch_versions.mix( GUNZIP.out.versions.ifEmpty(null) )

        PROKKA (
            ch_to_prokka,
            [],
            []
        )
        ch_prokka_txt_multiqc   = PROKKA.out.txt.collect()
        ch_versions             = ch_versions.mix(PROKKA.out.versions.ifEmpty(null))
    }

    //
    // MODULE: BAKTA, gene annotation
    //
    ch_bakta_txt_multiqc = Channel.empty()
    if ( !params.skip_annotation && params.annotation_tool == 'bakta' ) {
        // Uncompress assembly for annotation if necessary
        GUNZIP ( ch_assembly_for_gunzip.gzip )
        ch_to_bakta     = ch_assembly_for_gunzip.skip.mix( GUNZIP.out.gunzip )
        ch_versions     = ch_versions.mix( GUNZIP.out.versions.ifEmpty(null) )

        BAKTA_DBDOWNLOAD_RUN (
            ch_to_bakta,
            params.baktadb,
            params.baktadb_download
        )
        ch_bakta_txt_multiqc    = BAKTA_DBDOWNLOAD_RUN.out.bakta_txt_multiqc.collect()
        ch_versions             = ch_versions.mix(BAKTA_DBDOWNLOAD_RUN.out.versions)
    }
    //
    // MODULE: DFAST, gene annotation
    //
    // TODO: "dfast_file_downloader.py --protein dfast --dbroot ." could be used in a separate process and the db could be forwarded
    if ( !params.skip_annotation && params.annotation_tool == 'dfast' ) {
        DFAST (
            ch_assembly,
            Channel.value(params.dfast_config ? file(params.dfast_config) : "")
        )
        ch_versions = ch_versions.mix(DFAST.out.versions.ifEmpty(null))
    }

    //
    // MODULE: Pipeline reporting
    //
    CUSTOM_DUMPSOFTWAREVERSIONS (
        ch_versions.unique().collectFile(name: 'collated_versions.yml')
    )
=======
    FASTQC (
        ch_samplesheet
    )
    ch_multiqc_files = ch_multiqc_files.mix(FASTQC.out.zip.collect{it[1]})
    ch_versions = ch_versions.mix(FASTQC.out.versions.first())

    //
    // Collate and save software versions
    //
    softwareVersionsToYAML(ch_versions)
        .collectFile(storeDir: "${params.outdir}/pipeline_info", name: 'nf_core_pipeline_software_mqc_versions.yml', sort: true, newLine: true)
        .set { ch_collated_versions }
>>>>>>> 2d5631a3

    //
    // MODULE: MultiQC
    //
<<<<<<< HEAD
    if (!params.skip_multiqc){
        workflow_summary        = WorkflowBacass.paramsSummaryMultiqc(workflow, summary_params)
        ch_workflow_summary     = Channel.value(workflow_summary)
        methods_description     = WorkflowBacass.methodsDescriptionText(workflow, ch_multiqc_custom_methods_description, params)
        ch_methods_description  = Channel.value(methods_description)

        ch_multiqc_files = Channel.empty()
        ch_multiqc_files = ch_multiqc_files.mix(ch_workflow_summary.collectFile(name: 'workflow_summary_mqc.yaml'))
        ch_multiqc_files = ch_multiqc_files.mix(ch_methods_description.collectFile(name: 'methods_description_mqc.yaml'))
        ch_multiqc_files = ch_multiqc_files.mix(CUSTOM_DUMPSOFTWAREVERSIONS.out.mqc_yml.collect())
        ch_multiqc_files = ch_multiqc_files.mix(ch_fastqc_raw_multiqc.collect{it[1]}.ifEmpty([]))
        ch_multiqc_files = ch_multiqc_files.mix(ch_fastqc_trim_multiqc.collect{it[1]}.ifEmpty([]))
        ch_multiqc_files = ch_multiqc_files.mix(ch_trim_json_multiqc.collect{it[1]}.ifEmpty([]))
        ch_multiqc_files = ch_multiqc_files.mix(ch_kraken_short_multiqc.collect{it[1]}.ifEmpty([]))
        ch_multiqc_files = ch_multiqc_files.mix(ch_kraken_long_multiqc.collect{it[1]}.ifEmpty([]))
        ch_multiqc_files = ch_multiqc_files.mix(ch_quast_multiqc.collect{it[1]}.ifEmpty([]))
        ch_multiqc_files = ch_multiqc_files.mix(ch_prokka_txt_multiqc.collect{it[1]}.ifEmpty([]))
        ch_multiqc_files = ch_multiqc_files.mix(ch_bakta_txt_multiqc.collect{it[1]}.ifEmpty([]))
        ch_multiqc_files = ch_multiqc_files.mix(ch_nanoplot_txt_multiqc.collect{it[1]}.ifEmpty([]))
        ch_multiqc_files = ch_multiqc_files.mix(ch_porechop_log_multiqc.collect{it[1]}.ifEmpty([]))
        ch_multiqc_files = ch_multiqc_files.mix(ch_pycoqc_multiqc.collect{it[1]}.ifEmpty([]))

        MULTIQC (
            ch_multiqc_files.collect(),
            ch_multiqc_config,
            ch_multiqc_custom_config.collect().ifEmpty([]),
            ch_multiqc_logo.collect().ifEmpty([])
        )
        multiqc_report = MULTIQC.out.report.toList()
    }
}

/*
~~~~~~~~~~~~~~~~~~~~~~~~~~~~~~~~~~~~~~~~~~~~~~~~~~~~~~~~~~~~~~~~~~~~~~~~~~~~~~~~~~~~~~~~
    COMPLETION EMAIL AND SUMMARY
~~~~~~~~~~~~~~~~~~~~~~~~~~~~~~~~~~~~~~~~~~~~~~~~~~~~~~~~~~~~~~~~~~~~~~~~~~~~~~~~~~~~~~~~
*/

workflow.onComplete {
    if (params.email || params.email_on_fail) {
        NfcoreTemplate.email(workflow, params, summary_params, projectDir, log, multiqc_report)
    }
    NfcoreTemplate.dump_parameters(workflow, params)
    NfcoreTemplate.summary(workflow, params, log)
    if (params.hook_url) {
        NfcoreTemplate.IM_notification(workflow, params, summary_params, projectDir, log)
    }
}
=======
    ch_multiqc_config                     = Channel.fromPath("$projectDir/assets/multiqc_config.yml", checkIfExists: true)
    ch_multiqc_custom_config              = params.multiqc_config ? Channel.fromPath(params.multiqc_config, checkIfExists: true) : Channel.empty()
    ch_multiqc_logo                       = params.multiqc_logo ? Channel.fromPath(params.multiqc_logo, checkIfExists: true) : Channel.empty()
    summary_params                        = paramsSummaryMap(workflow, parameters_schema: "nextflow_schema.json")
    ch_workflow_summary                   = Channel.value(paramsSummaryMultiqc(summary_params))
    ch_multiqc_custom_methods_description = params.multiqc_methods_description ? file(params.multiqc_methods_description, checkIfExists: true) : file("$projectDir/assets/methods_description_template.yml", checkIfExists: true)
    ch_methods_description                = Channel.value(methodsDescriptionText(ch_multiqc_custom_methods_description))
    ch_multiqc_files                      = ch_multiqc_files.mix(ch_workflow_summary.collectFile(name: 'workflow_summary_mqc.yaml'))
    ch_multiqc_files                      = ch_multiqc_files.mix(ch_collated_versions)
    ch_multiqc_files                      = ch_multiqc_files.mix(ch_methods_description.collectFile(name: 'methods_description_mqc.yaml', sort: false))

    MULTIQC (
        ch_multiqc_files.collect(),
        ch_multiqc_config.toList(),
        ch_multiqc_custom_config.toList(),
        ch_multiqc_logo.toList()
    )
>>>>>>> 2d5631a3

    emit:
    multiqc_report = MULTIQC.out.report.toList() // channel: /path/to/multiqc_report.html
    versions       = ch_versions                 // channel: [ path(versions.yml) ]
}

/*
~~~~~~~~~~~~~~~~~~~~~~~~~~~~~~~~~~~~~~~~~~~~~~~~~~~~~~~~~~~~~~~~~~~~~~~~~~~~~~~~~~~~~~~~
    THE END
~~~~~~~~~~~~~~~~~~~~~~~~~~~~~~~~~~~~~~~~~~~~~~~~~~~~~~~~~~~~~~~~~~~~~~~~~~~~~~~~~~~~~~~~
*/<|MERGE_RESOLUTION|>--- conflicted
+++ resolved
@@ -3,24 +3,6 @@
     IMPORT MODULES / SUBWORKFLOWS / FUNCTIONS
 ~~~~~~~~~~~~~~~~~~~~~~~~~~~~~~~~~~~~~~~~~~~~~~~~~~~~~~~~~~~~~~~~~~~~~~~~~~~~~~~~~~~~~~~~
 */
-
-<<<<<<< HEAD
-include { paramsSummaryLog; paramsSummaryMap; fromSamplesheet } from 'plugin/nf-validation'
-
-def logo = NfcoreTemplate.logo(workflow, params.monochrome_logs)
-def citation = '\n' + WorkflowMain.citation(workflow) + '\n'
-def summary_params = paramsSummaryMap(workflow)
-
-// Print parameter summary log to screen
-log.info logo + paramsSummaryLog(workflow) + citation
-
-/*
-~~~~~~~~~~~~~~~~~~~~~~~~~~~~~~~~~~~~~~~~~~~~~~~~~~~~~~~~~~~~~~~~~~~~~~~~~~~~~~~~~~~~~~~~
-    VALIDATE INPUTS
-~~~~~~~~~~~~~~~~~~~~~~~~~~~~~~~~~~~~~~~~~~~~~~~~~~~~~~~~~~~~~~~~~~~~~~~~~~~~~~~~~~~~~~~~
-*/
-
-WorkflowBacass.initialise(params, log)
 
 // Check input path parameters to see if they exist
 def checkPathParamList = [ params.input, params.multiqc_config, params.kraken2db, params.dfast_config ]
@@ -34,17 +16,6 @@
         exit 1, "Missing Kraken2 DB arg"
     }
 }
-
-/*
-~~~~~~~~~~~~~~~~~~~~~~~~~~~~~~~~~~~~~~~~~~~~~~~~~~~~~~~~~~~~~~~~~~~~~~~~~~~~~~~~~~~~~~~~
-    CONFIG FILES
-~~~~~~~~~~~~~~~~~~~~~~~~~~~~~~~~~~~~~~~~~~~~~~~~~~~~~~~~~~~~~~~~~~~~~~~~~~~~~~~~~~~~~~~~
-*/
-
-ch_multiqc_config          = Channel.fromPath("$projectDir/assets/multiqc_config.yml", checkIfExists: true)
-ch_multiqc_custom_config   = params.multiqc_config ? Channel.fromPath( params.multiqc_config, checkIfExists: true ) : Channel.empty()
-ch_multiqc_logo            = params.multiqc_logo   ? Channel.fromPath( params.multiqc_logo, checkIfExists: true ) : Channel.empty()
-ch_multiqc_custom_methods_description = params.multiqc_methods_description ? file(params.multiqc_methods_description, checkIfExists: true) : file("$projectDir/assets/methods_description_template.yml", checkIfExists: true)
 
 /*
 ~~~~~~~~~~~~~~~~~~~~~~~~~~~~~~~~~~~~~~~~~~~~~~~~~~~~~~~~~~~~~~~~~~~~~~~~~~~~~~~~~~~~~~~~
@@ -91,7 +62,6 @@
 include { QUAST                                 } from '../modules/nf-core/quast/main'
 include { GUNZIP                                } from '../modules/nf-core/gunzip/main'
 include { PROKKA                                } from '../modules/nf-core/prokka/main'
-include { CUSTOM_DUMPSOFTWAREVERSIONS           } from '../modules/nf-core/custom/dumpsoftwareversions/main'
 include { MULTIQC                               } from '../modules/nf-core/multiqc/main'
 
 //
@@ -99,14 +69,10 @@
 //
 include { FASTQ_TRIM_FASTP_FASTQC               } from '../subworkflows/nf-core/fastq_trim_fastp_fastqc/main'
 include { BAKTA_DBDOWNLOAD_RUN                  } from '../subworkflows/local/bakta_dbdownload_run'
-=======
-include { FASTQC                 } from '../modules/nf-core/fastqc/main'
-include { MULTIQC                } from '../modules/nf-core/multiqc/main'
-include { paramsSummaryMap       } from 'plugin/nf-validation'
-include { paramsSummaryMultiqc   } from '../subworkflows/nf-core/utils_nfcore_pipeline'
-include { softwareVersionsToYAML } from '../subworkflows/nf-core/utils_nfcore_pipeline'
-include { methodsDescriptionText } from '../subworkflows/local/utils_nfcore_bacass_pipeline'
->>>>>>> 2d5631a3
+include { paramsSummaryMap                      } from 'plugin/nf-validation'
+include { paramsSummaryMultiqc                  } from '../subworkflows/nf-core/utils_nfcore_pipeline'
+include { softwareVersionsToYAML                } from '../subworkflows/nf-core/utils_nfcore_pipeline'
+include { methodsDescriptionText                } from '../subworkflows/local/utils_nfcore_bacass_pipeline'
 
 /*
 ~~~~~~~~~~~~~~~~~~~~~~~~~~~~~~~~~~~~~~~~~~~~~~~~~~~~~~~~~~~~~~~~~~~~~~~~~~~~~~~~~~~~~~~~
@@ -119,7 +85,9 @@
     take:
     ch_samplesheet // channel: samplesheet read in from --input
 
-<<<<<<< HEAD
+    main:
+    ch_versions = Channel.empty()
+    ch_multiqc_files = Channel.empty()
     //
     // SUBWORKFLOW: Read in samplesheet, validate and stage input files
     //
@@ -163,17 +131,10 @@
     ch_fastqc_trim_multiqc  = FASTQ_TRIM_FASTP_FASTQC.out.fastqc_trim_zip
     ch_trim_json_multiqc    = FASTQ_TRIM_FASTP_FASTQC.out.trim_json
     ch_versions = ch_versions.mix(FASTQ_TRIM_FASTP_FASTQC.out.versions.ifEmpty(null))
-=======
-    main:
-
-    ch_versions = Channel.empty()
-    ch_multiqc_files = Channel.empty()
->>>>>>> 2d5631a3
 
     //
     // MODULE: Nanoplot, quality check for nanopore reads and Quality/Length Plots
     //
-<<<<<<< HEAD
     NANOPLOT (
         ch_longreads
     )
@@ -477,97 +438,45 @@
     }
 
     //
-    // MODULE: Pipeline reporting
-    //
-    CUSTOM_DUMPSOFTWAREVERSIONS (
-        ch_versions.unique().collectFile(name: 'collated_versions.yml')
-    )
-=======
-    FASTQC (
-        ch_samplesheet
-    )
-    ch_multiqc_files = ch_multiqc_files.mix(FASTQC.out.zip.collect{it[1]})
-    ch_versions = ch_versions.mix(FASTQC.out.versions.first())
-
-    //
     // Collate and save software versions
     //
     softwareVersionsToYAML(ch_versions)
         .collectFile(storeDir: "${params.outdir}/pipeline_info", name: 'nf_core_pipeline_software_mqc_versions.yml', sort: true, newLine: true)
         .set { ch_collated_versions }
->>>>>>> 2d5631a3
 
     //
     // MODULE: MultiQC
     //
-<<<<<<< HEAD
-    if (!params.skip_multiqc){
-        workflow_summary        = WorkflowBacass.paramsSummaryMultiqc(workflow, summary_params)
-        ch_workflow_summary     = Channel.value(workflow_summary)
-        methods_description     = WorkflowBacass.methodsDescriptionText(workflow, ch_multiqc_custom_methods_description, params)
-        ch_methods_description  = Channel.value(methods_description)
-
-        ch_multiqc_files = Channel.empty()
-        ch_multiqc_files = ch_multiqc_files.mix(ch_workflow_summary.collectFile(name: 'workflow_summary_mqc.yaml'))
-        ch_multiqc_files = ch_multiqc_files.mix(ch_methods_description.collectFile(name: 'methods_description_mqc.yaml'))
-        ch_multiqc_files = ch_multiqc_files.mix(CUSTOM_DUMPSOFTWAREVERSIONS.out.mqc_yml.collect())
-        ch_multiqc_files = ch_multiqc_files.mix(ch_fastqc_raw_multiqc.collect{it[1]}.ifEmpty([]))
-        ch_multiqc_files = ch_multiqc_files.mix(ch_fastqc_trim_multiqc.collect{it[1]}.ifEmpty([]))
-        ch_multiqc_files = ch_multiqc_files.mix(ch_trim_json_multiqc.collect{it[1]}.ifEmpty([]))
-        ch_multiqc_files = ch_multiqc_files.mix(ch_kraken_short_multiqc.collect{it[1]}.ifEmpty([]))
-        ch_multiqc_files = ch_multiqc_files.mix(ch_kraken_long_multiqc.collect{it[1]}.ifEmpty([]))
-        ch_multiqc_files = ch_multiqc_files.mix(ch_quast_multiqc.collect{it[1]}.ifEmpty([]))
-        ch_multiqc_files = ch_multiqc_files.mix(ch_prokka_txt_multiqc.collect{it[1]}.ifEmpty([]))
-        ch_multiqc_files = ch_multiqc_files.mix(ch_bakta_txt_multiqc.collect{it[1]}.ifEmpty([]))
-        ch_multiqc_files = ch_multiqc_files.mix(ch_nanoplot_txt_multiqc.collect{it[1]}.ifEmpty([]))
-        ch_multiqc_files = ch_multiqc_files.mix(ch_porechop_log_multiqc.collect{it[1]}.ifEmpty([]))
-        ch_multiqc_files = ch_multiqc_files.mix(ch_pycoqc_multiqc.collect{it[1]}.ifEmpty([]))
-
-        MULTIQC (
-            ch_multiqc_files.collect(),
-            ch_multiqc_config,
-            ch_multiqc_custom_config.collect().ifEmpty([]),
-            ch_multiqc_logo.collect().ifEmpty([])
-        )
-        multiqc_report = MULTIQC.out.report.toList()
-    }
-}
-
-/*
-~~~~~~~~~~~~~~~~~~~~~~~~~~~~~~~~~~~~~~~~~~~~~~~~~~~~~~~~~~~~~~~~~~~~~~~~~~~~~~~~~~~~~~~~
-    COMPLETION EMAIL AND SUMMARY
-~~~~~~~~~~~~~~~~~~~~~~~~~~~~~~~~~~~~~~~~~~~~~~~~~~~~~~~~~~~~~~~~~~~~~~~~~~~~~~~~~~~~~~~~
-*/
-
-workflow.onComplete {
-    if (params.email || params.email_on_fail) {
-        NfcoreTemplate.email(workflow, params, summary_params, projectDir, log, multiqc_report)
-    }
-    NfcoreTemplate.dump_parameters(workflow, params)
-    NfcoreTemplate.summary(workflow, params, log)
-    if (params.hook_url) {
-        NfcoreTemplate.IM_notification(workflow, params, summary_params, projectDir, log)
-    }
-}
-=======
     ch_multiqc_config                     = Channel.fromPath("$projectDir/assets/multiqc_config.yml", checkIfExists: true)
     ch_multiqc_custom_config              = params.multiqc_config ? Channel.fromPath(params.multiqc_config, checkIfExists: true) : Channel.empty()
     ch_multiqc_logo                       = params.multiqc_logo ? Channel.fromPath(params.multiqc_logo, checkIfExists: true) : Channel.empty()
     summary_params                        = paramsSummaryMap(workflow, parameters_schema: "nextflow_schema.json")
     ch_workflow_summary                   = Channel.value(paramsSummaryMultiqc(summary_params))
     ch_multiqc_custom_methods_description = params.multiqc_methods_description ? file(params.multiqc_methods_description, checkIfExists: true) : file("$projectDir/assets/methods_description_template.yml", checkIfExists: true)
+
     ch_methods_description                = Channel.value(methodsDescriptionText(ch_multiqc_custom_methods_description))
     ch_multiqc_files                      = ch_multiqc_files.mix(ch_workflow_summary.collectFile(name: 'workflow_summary_mqc.yaml'))
     ch_multiqc_files                      = ch_multiqc_files.mix(ch_collated_versions)
     ch_multiqc_files                      = ch_multiqc_files.mix(ch_methods_description.collectFile(name: 'methods_description_mqc.yaml', sort: false))
+    ch_multiqc_files                      = ch_multiqc_files.mix(ch_fastqc_raw_multiqc.collect{it[1]}.ifEmpty([]))
+    ch_multiqc_files                      = ch_multiqc_files.mix(ch_fastqc_trim_multiqc.collect{it[1]}.ifEmpty([]))
+    ch_multiqc_files                      = ch_multiqc_files.mix(ch_trim_json_multiqc.collect{it[1]}.ifEmpty([]))
+    ch_multiqc_files                      = ch_multiqc_files.mix(ch_kraken_short_multiqc.collect{it[1]}.ifEmpty([]))
+    ch_multiqc_files                      = ch_multiqc_files.mix(ch_kraken_long_multiqc.collect{it[1]}.ifEmpty([]))
+    ch_multiqc_files                      = ch_multiqc_files.mix(ch_quast_multiqc.collect{it[1]}.ifEmpty([]))
+    ch_multiqc_files                      = ch_multiqc_files.mix(ch_prokka_txt_multiqc.collect{it[1]}.ifEmpty([]))
+    ch_multiqc_files                      = ch_multiqc_files.mix(ch_bakta_txt_multiqc.collect{it[1]}.ifEmpty([]))
+    ch_multiqc_files                      = ch_multiqc_files.mix(ch_nanoplot_txt_multiqc.collect{it[1]}.ifEmpty([]))
+    ch_multiqc_files                      = ch_multiqc_files.mix(ch_porechop_log_multiqc.collect{it[1]}.ifEmpty([]))
+    ch_multiqc_files                      = ch_multiqc_files.mix(ch_pycoqc_multiqc.collect{it[1]}.ifEmpty([]))
 
     MULTIQC (
         ch_multiqc_files.collect(),
-        ch_multiqc_config.toList(),
-        ch_multiqc_custom_config.toList(),
-        ch_multiqc_logo.toList()
+        ch_multiqc_config,
+        ch_multiqc_custom_config.collect().ifEmpty([]),
+        ch_multiqc_logo.collect().ifEmpty([])
     )
->>>>>>> 2d5631a3
+    multiqc_report = MULTIQC.out.report.toList()
 
     emit:
     multiqc_report = MULTIQC.out.report.toList() // channel: /path/to/multiqc_report.html
