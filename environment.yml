--- conflicted
+++ resolved
@@ -6,7 +6,6 @@
   - bioconda
   - defaults
 dependencies:
-<<<<<<< HEAD
   - python=3.7.3
   - fastqc=0.11.8
   - multiqc=1.8
@@ -27,13 +26,4 @@
   - samtools=1.9
   - nanoplot=1.28.1
   - pycoqc=2.5.0.3
-  - h5py=2.10.0 #until the pycoqc recipe has been updated
-=======
-  - conda-forge::python=3.7.3
-  - conda-forge::markdown=3.1.1
-  - conda-forge::pymdown-extensions=6.0
-  - conda-forge::pygments=2.5.2
-  # TODO nf-core: Add required software dependencies here
-  - bioconda::fastqc=0.11.8
-  - bioconda::multiqc=1.7
->>>>>>> 2d14ee9d
+  - h5py=2.10.0 #until the pycoqc recipe has been updated