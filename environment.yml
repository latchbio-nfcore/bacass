# You can use this file to create a conda environment for this pipeline:
#   conda env create -f environment.yml
name: nf-core-bacass-1.1.0dev
channels:
  - conda-forge
  - bioconda
  - defaults
dependencies:
  - python=3.7.3
  - fastqc=0.11.8
  - multiqc=1.7
  - unicycler=0.4.7
  - skewer=0.2.2
  - kraken2=2.0.8_beta
  - prokka=1.13.7
  - bandage=0.8.1
  # for markdown_to_html.r
  - r-markdown=1.0
  # Nanopore analysis stuff
  - nanopolish=0.11.1
  - miniasm=0.3_r179
  - racon=1.4.3
  - canu=1.8
  - minimap2=2.17
  - samtools=1.9
<<<<<<< HEAD
  - nanoplot=1.26.3
  - pycoqc=2.2.4
  - h5py=2.9.0 #until the pycoqc recipe has been updated
  - matplotlib=3.0.3        # Current 3.1.0 build incompatible with multiqc=1.7
=======
  - nanoplot=1.23.1
  - pycoqc=2.2.3
  - h5py=2.9.0 #until the pycoqc recipe has been updated
  - tqdm
  - jinja2
  - plotly
>>>>>>> c6cbd171
<|MERGE_RESOLUTION|>--- conflicted
+++ resolved
@@ -23,16 +23,7 @@
   - canu=1.8
   - minimap2=2.17
   - samtools=1.9
-<<<<<<< HEAD
   - nanoplot=1.26.3
   - pycoqc=2.2.4
   - h5py=2.9.0 #until the pycoqc recipe has been updated
-  - matplotlib=3.0.3        # Current 3.1.0 build incompatible with multiqc=1.7
-=======
-  - nanoplot=1.23.1
-  - pycoqc=2.2.3
-  - h5py=2.9.0 #until the pycoqc recipe has been updated
-  - tqdm
-  - jinja2
-  - plotly
->>>>>>> c6cbd171
+  - matplotlib=3.0.3        # Current 3.1.0 build incompatible with multiqc=1.7