--- conflicted
+++ resolved
@@ -2,29 +2,18 @@
 // Check input samplesheet and get read channels
 //
 
-<<<<<<< HEAD
 params.options = [:]
-=======
-include { SAMPLESHEET_CHECK } from '../../modules/local/samplesheet_check'
->>>>>>> 73a07e93
 
 workflow INPUT_CHECK {
     take:
     samplesheet // file: /path/to/samplesheet.csv
 
     main:
-<<<<<<< HEAD
     Channel
         .fromPath( samplesheet )
-        .ifEmpty {exit 1, log.info "Cannot find path file ${tsvFile}"}
+        .ifEmpty {exit 1, "Cannot find path file $samplesheet"}
         .splitCsv ( header:true, sep:'\t' )
         .map { create_fastq_channels(it) }
-=======
-    SAMPLESHEET_CHECK ( samplesheet )
-        .csv
-        .splitCsv ( header:true, sep:',' )
-        .map { create_fastq_channel(it) }
->>>>>>> 73a07e93
         .set { reads }
 
     // reconfigure channels
@@ -43,7 +32,6 @@
         .set { fast5 }
 
     emit:
-<<<<<<< HEAD
     reads      // channel: [ val(meta), [ reads ], long_fastq, fast5 ]
     shortreads // channel: [ val(meta), [ reads ] ]
     longreads  // channel: [ val(meta), long_fastq ]
@@ -93,31 +81,6 @@
         array = [ meta, fastq_1 , long_fastq, fast5 ]
     } else {
         array = [ meta, [ fastq_1, fastq_2 ], long_fastq, fast5 ]
-=======
-    reads                                     // channel: [ val(meta), [ reads ] ]
-    versions = SAMPLESHEET_CHECK.out.versions // channel: [ versions.yml ]
-}
-
-// Function to get list of [ meta, [ fastq_1, fastq_2 ] ]
-def create_fastq_channel(LinkedHashMap row) {
-    // create meta map
-    def meta = [:]
-    meta.id         = row.sample
-    meta.single_end = row.single_end.toBoolean()
-
-    // add path(s) of the fastq file(s) to the meta map
-    def fastq_meta = []
-    if (!file(row.fastq_1).exists()) {
-        exit 1, "ERROR: Please check input samplesheet -> Read 1 FastQ file does not exist!\n${row.fastq_1}"
     }
-    if (meta.single_end) {
-        fastq_meta = [ meta, [ file(row.fastq_1) ] ]
-    } else {
-        if (!file(row.fastq_2).exists()) {
-            exit 1, "ERROR: Please check input samplesheet -> Read 2 FastQ file does not exist!\n${row.fastq_2}"
-        }
-        fastq_meta = [ meta, [ file(row.fastq_1), file(row.fastq_2) ] ]
->>>>>>> 73a07e93
-    }
-    return fastq_meta
+    return array
 }