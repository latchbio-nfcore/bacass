--- conflicted
+++ resolved
@@ -1,5 +1,4 @@
 repository_type: pipeline
-<<<<<<< HEAD
 lint:
   files_exist:
     - conf/igenomes.config
@@ -9,6 +8,4 @@
   nextflow_config:
     - config_defaults:
         - params.dfast_config
-=======
-nf_core_version: "2.14.1"
->>>>>>> 867b7359
+nf_core_version: "2.14.1"