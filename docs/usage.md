# nf-core/bacass: Usage <!-- omit in toc -->

<<<<<<< HEAD
## Table of contents <!-- omit in toc -->

* [General Nextflow info](#general-nextflow-info)
* [Running the pipeline](#running-the-pipeline)
  * [Updating the pipeline](#updating-the-pipeline)
  * [Reproducibility](#reproducibility)
* [Main Nextflow arguments](#main-nextflow-arguments)
  * [-profile](#-profile)
* [Main Pipeline Arguments](#main-pipeline-arguments)
  * [--annotation_tool](#--annotation_tool)
  * [--assembler](#--assembler)
  * [--assembly_type](#--assembly_type)
  * [--canu_args](#--canu_args)
  * [--dfast_config](#--dfast_config)
  * [--input](#--input)
  * [--kraken2db](#--kraken2db)
  * [--polish_method](#--polish_method)
  * [--prokka_args](#--prokka_args)
  * [--unicycler_args](#--unicycler_args)
* [Skipping Options](#skipping-options)
  * [--skip_annotation](#--skip_annotation)
  * [--skip_kraken2](#--skip_kraken2)
  * [--skip_polish](#--skip_polish)
  * [--skip_pycoqc](#--skip_pycoqc)
* [Job resources](#job-resources)
  * [Automatic resubmission](#automatic-resubmission)
  * [Custom resource requests](#custom-resource-requests)
* [AWS Batch specific parameters](#aws-batch-specific-parameters)
  * [--awsqueue](#--awsqueue)
  * [--awsregion](#--awsregion)
* [Other command line parameters](#other-command-line-parameters)
  * [--outdir](#--outdir)
  * [--email](#--email)
  * [-name](#-name)
  * [-resume](#-resume)
  * [-c](#-c)
  * [--custom_config_version](#--custom_config_version)
  * [--custom_config_base](#--custom_config_base)
  * [--max_memory](#--max_memory)
  * [--max_time](#--max_time)
  * [--max_cpus](#--max_cpus)
  * [--plaintext_email](#--plaintext_email)
  * [--monochrome_logs](#--monochrome_logs)
  * [--multiqc_config](#--multiqc_config)

## General Nextflow info

Nextflow handles job submissions on SLURM or other environments, and supervises running the jobs. Thus the Nextflow process must run until the pipeline is finished. We recommend that you put the process running in the background through `screen` / `tmux` or similar tool. Alternatively you can run nextflow within a cluster job submitted your job scheduler.

It is recommended to limit the Nextflow Java virtual machines memory. We recommend adding the following line to your environment (typically in `~/.bashrc` or `~./bash_profile`):

```bash
NXF_OPTS='-Xms1g -Xmx4g'
```

=======
## Introduction

<!-- TODO nf-core: Add documentation about anything specific to running your pipeline. For general topics, please point to (and add to) the main nf-core website. -->

>>>>>>> 2d14ee9d
## Running the pipeline

The typical command for running the pipeline is as follows:

```bash
<<<<<<< HEAD
nextflow run nf-core/bacass --input design.tsv -profile docker
=======
nextflow run nf-core/bacass --input '*_R{1,2}.fastq.gz' -profile docker
>>>>>>> 2d14ee9d
```

This will launch the pipeline with the `docker` configuration profile. See below for more information about profiles.

Note that the pipeline will create the following files in your working directory:

```bash
work            # Directory containing the nextflow working files
results         # Finished results (configurable, see below)
.nextflow_log   # Log file from Nextflow
# Other nextflow hidden files, eg. history of pipeline runs and old logs.
```

### Updating the pipeline

When you run the above command, Nextflow automatically pulls the pipeline code from GitHub and stores it as a cached version. When running the pipeline after this, it will always use the cached version if available - even if the pipeline has been updated since. To make sure that you're running the latest version of the pipeline, make sure that you regularly update the cached version of the pipeline:

```bash
nextflow pull nf-core/bacass
```

### Reproducibility

It's a good idea to specify a pipeline version when running the pipeline on your data. This ensures that a specific version of the pipeline code and software are used when you run your pipeline. If you keep using the same tag, you'll be running the same version of the pipeline, even if there have been changes to the code since.

First, go to the [nf-core/bacass releases page](https://github.com/nf-core/bacass/releases) and find the latest version number - numeric only (eg. `1.3.1`). Then specify this when running the pipeline with `-r` (one hyphen) - eg. `-r 1.3.1`.

This version number will be logged in reports when you run the pipeline, so that you'll know what you used when you look back in the future.

<<<<<<< HEAD
## Main Nextflow arguments

### `-profile`

Use this parameter to choose a configuration profile. Profiles can give configuration presets for different compute environments. Note that multiple profiles can be loaded, for example: `-profile docker` - the order of arguments is important!
=======
## Core Nextflow arguments

> **NB:** These options are part of Nextflow and use a _single_ hyphen (pipeline parameters use a double-hyphen).

### `-profile`
>>>>>>> 2d14ee9d

Use this parameter to choose a configuration profile. Profiles can give configuration presets for different compute environments.

<<<<<<< HEAD
* `awsbatch`
  * A generic configuration profile to be used with AWS Batch.
* `docker`
  * A generic configuration profile to be used with [Docker](http://docker.com/)
  * Pulls software from DockerHub: [`nfcore/bacass`](http://hub.docker.com/r/nfcore/bacass/)
* `singularity`
  * A generic configuration profile to be used with [Singularity](http://singularity.lbl.gov/)
  * Pulls software from DockerHub
* `test`
  * A profile with a complete configuration for automated testing
  * Includes links to test data so needs no other parameters

## Main Pipeline Arguments

### `--annotation_tool`

The annotation method to annotate the final assembly. Default choice is `prokka`, but the `dfast` tool is also available. For the latter, make sure to create your specific config if you're not happy with the default one provided. See [#dfast_config](#dfastconfig) to find out how.

### `--assembler`

The assembler to use for assembly. Available options are `Unicycler`, `Canu`, `Miniasm`. The latter two are only available for long-read data, whereas Unicycler can be used for short or hybrid assembly projects.

### `--assembly_type`

This adjusts the type of assembly done with the input data and can be any of `long`, `short` or `hybrid`. Short & Hybrid assembly will always run Unicycler, whereas long-read assembly can be configured separately using the `--assembler` parameter.

### `--canu_args`

This can be used to supply [extra options](https://canu.readthedocs.io/en/latest/quick-start.html) to the Canu assembler. Will be ignored when other assemblers are used.

### `--dfast_config`

Specifies a configuration file for the [DFAST](https://github.com/nigyta/dfast_core) annotation method. This can be used instead of PROKKA if required to specify a specific config file for annotation. If you want to know how to create your config file, please refer to the [DFAST](https://github.com/nigyta/dfast_core) readme on how to create one.

> The default config is just included for testing, so if you want to annotate using DFAST, you have to create a config!

### `--input`

Use this to specify the location of your input design file. For example:

```bash
--input 'design_hybrid.tsv'
```

An example of properly formatted input files can be found at the [nf-core/testData](https://github.com/nf-core/test-datasets/tree/bacass). Exemplarily, this is the input used for a hybrid assembly in testing:

```bash
ID R1 R2 LongFastQ Fast5 GenomeSize
ERR044595 https://github.com/nf-core/test-datasets/raw/bacass/ERR044595_1M_1.fastq.gz https://github.com/nf-core/test-datasets/raw/bacass/ERR044595_1M_2.fastq.gz https://github.com/nf-core/test-datasets/raw/bacass/nanopore/subset15000.fq.gz NA 2.8m
```

* `ID` The identifier to use for handling the dataset e.g. sample name
* `R1` The forward reads in case of available short-read data
* `R2` The reverse reads in case of available short-read data
* `LongFastQ` The long*read FastQ file with reads in FASTQ format
* `Fast5` The folder containing the basecalled FAST5 files
* `GenomeSize` The expected genome size of the assembly. Only used by the canu assembler.

Missing values (e.g. FAST5 folder in case of short reads) can be omitted by using a `NA` in the TSV file. The pipeline will handle such cases appropriately then.

### `--kraken2db`

Path to Kraken2 database.
See [Kraken2 homepage](https://ccb.jhu.edu/software/kraken2/index.shtml#downloads) for download
links. Minikraken2 8GB is a reasonable choice, since we run Kraken here mainly just to check for
sample purity.

### `--polish_method`

Can be used to define which polishing method is used by default for long reads. Default is `medaka`, available options are `nanopolish` or `medaka`.

### `--prokka_args`

This advanced option allows you to pass extra arguments to Prokka (e.g. `" --rfam"` or `" --genus name"`). For this to work you need to quote the arguments and add at least one space between the arguments. Example:

```bash
--prokka_args `--rfam --genus Escherichia Coli`
```

### `--unicycler_args`

This advanced option allows you to pass extra arguments to Unicycler (e.g. `"--mode conservative"` or `"--no_correct"`). For this to work you need to quote the arguments and add at least one space.

## Skipping Options

### `--skip_annotation`

Skip annotating the assembly with Prokka.

### `--skip_kraken2`

Skip running Kraken2 classifier on reads.

### `--skip_polish`

Skip polishing the long-read assembly with FAST5 input. Will not affect short/hybrid assemblies.

### `--skip_pycoqc`

Skip running `PycoQC` on long read input.

## Job resources

### Automatic resubmission

Each step in the pipeline has a default set of requirements for number of CPUs, memory and time. For most of the steps in the pipeline, if the job exits with an error code of `143` (exceeded requested resources) it will automatically resubmit with higher requests (2 x original, then 3 x original). If it still fails after three times then the pipeline is stopped.

### Custom resource requests

Wherever process-specific requirements are set in the pipeline, the default value can be changed by creating a custom config file. See the files hosted at [`nf-core/configs`](https://github.com/nf-core/configs/tree/master/conf) for examples.

If you are likely to be running `nf-core` pipelines regularly it may be a good idea to request that your custom config file is uploaded to the `nf-core/configs` git repository. Before you do this please can you test that the config file works with your pipeline of choice using the `-c` parameter (see definition below). You can then create a pull request to the `nf-core/configs` repository with the addition of your config file, associated documentation file (see examples in [`nf-core/configs/docs`](https://github.com/nf-core/configs/tree/master/docs)), and amending [`nfcore_custom.config`](https://github.com/nf-core/configs/blob/master/nfcore_custom.config) to include your custom profile.

If you have any questions or issues please send us a message on [`Slack`](https://nf-core-invite.herokuapp.com/).

## AWS Batch specific parameters

Running the pipeline on AWS Batch requires a couple of specific parameters to be set according to your AWS Batch configuration. Please use the `-awsbatch` profile and then specify all of the following parameters.

### `--awsqueue`

The JobQueue that you intend to use on AWS Batch.

### `--awsregion`

The AWS region to run your job in. Default is set to `eu-west-1` but can be adjusted to your needs.

Please make sure to also set the `-w/--work-dir` and `--outdir` parameters to a S3 storage bucket of your choice - you'll get an error message notifying you if you didn't.

## Other command line parameters

### `--outdir`

The output directory where the results will be saved.

### `--email`

Set this parameter to your e-mail address to get a summary e-mail with details of the run sent to you when the workflow exits. If set in your user config file (`~/.nextflow/config`) then you don't need to speicfy this on the command line for every run.

### `-name`

Name for the pipeline run. If not specified, Nextflow will automatically generate a random mnemonic.

This is used in the MultiQC report (if not default) and in the summary HTML / e-mail (always).

**NB:** Single hyphen (core Nextflow option)

### `-resume`

Specify this when restarting a pipeline. Nextflow will used cached results from any pipeline steps where the inputs are the same, continuing from where it got to previously.
=======
Several generic profiles are bundled with the pipeline which instruct the pipeline to use software packaged using different methods (Docker, Singularity, Conda) - see below.

> We highly recommend the use of Docker or Singularity containers for full pipeline reproducibility, however when this is not possible, Conda is also supported.

The pipeline also dynamically loads configurations from [https://github.com/nf-core/configs](https://github.com/nf-core/configs) when it runs, making multiple config profiles for various institutional clusters available at run time. For more information and to see if your system is available in these configs please see the [nf-core/configs documentation](https://github.com/nf-core/configs#documentation).

Note that multiple profiles can be loaded, for example: `-profile test,docker` - the order of arguments is important!
They are loaded in sequence, so later profiles can overwrite earlier profiles.

If `-profile` is not specified, the pipeline will run locally and expect all software to be installed and available on the `PATH`. This is _not_ recommended.

* `docker`
  * A generic configuration profile to be used with [Docker](https://docker.com/)
  * Pulls software from Docker Hub: [`nfcore/bacass`](https://hub.docker.com/r/nfcore/bacass/)
* `singularity`
  * A generic configuration profile to be used with [Singularity](https://sylabs.io/docs/)
  * Pulls software from Docker Hub: [`nfcore/bacass`](https://hub.docker.com/r/nfcore/bacass/)
* `conda`
  * Please only use Conda as a last resort i.e. when it's not possible to run the pipeline with Docker or Singularity.
  * A generic configuration profile to be used with [Conda](https://conda.io/docs/)
  * Pulls most software from [Bioconda](https://bioconda.github.io/)
* `test`
  * A profile with a complete configuration for automated testing
  * Includes links to test data so needs no other parameters

### `-resume`

Specify this when restarting a pipeline. Nextflow will used cached results from any pipeline steps where the inputs are the same, continuing from where it got to previously.

You can also supply a run name to resume a specific run: `-resume [run-name]`. Use the `nextflow log` command to show previous run names.

### `-c`

Specify the path to a specific config file (this is a core Nextflow command). See the [nf-core website documentation](https://nf-co.re/usage/configuration) for more information.

#### Custom resource requests

Each step in the pipeline has a default set of requirements for number of CPUs, memory and time. For most of the steps in the pipeline, if the job exits with an error code of `143` (exceeded requested resources) it will automatically resubmit with higher requests (2 x original, then 3 x original). If it still fails after three times then the pipeline is stopped.

Whilst these default requirements will hopefully work for most people with most data, you may find that you want to customise the compute resources that the pipeline requests. You can do this by creating a custom config file. For example, to give the workflow process `star` 32GB of memory, you could use the following config:

```nextflow
process {
  withName: star {
    memory = 32.GB
  }
}
```

See the main [Nextflow documentation](https://www.nextflow.io/docs/latest/config.html) for more information.

If you are likely to be running `nf-core` pipelines regularly it may be a good idea to request that your custom config file is uploaded to the `nf-core/configs` git repository. Before you do this please can you test that the config file works with your pipeline of choice using the `-c` parameter (see definition below). You can then create a pull request to the `nf-core/configs` repository with the addition of your config file, associated documentation file (see examples in [`nf-core/configs/docs`](https://github.com/nf-core/configs/tree/master/docs)), and amending [`nfcore_custom.config`](https://github.com/nf-core/configs/blob/master/nfcore_custom.config) to include your custom profile.

If you have any questions or issues please send us a message on [Slack](https://nf-co.re/join/slack) on the [`#configs` channel](https://nfcore.slack.com/channels/configs).

### Running in the background
>>>>>>> 2d14ee9d

Nextflow handles job submissions and supervises the running jobs. The Nextflow process must run until the pipeline is finished.

<<<<<<< HEAD
**NB:** Single hyphen (core Nextflow option)

### `-c`

Specify the path to a specific config file (this is a core NextFlow command).
=======
The Nextflow `-bg` flag launches Nextflow in the background, detached from your terminal so that the workflow does not stop if you log out of your session. The logs are saved to a file.
>>>>>>> 2d14ee9d

Alternatively, you can use `screen` / `tmux` or similar tool to create a detached session which you can log back into at a later time.
Some HPC setups also allow you to run nextflow within a cluster job submitted your job scheduler (from where it submits more jobs).

<<<<<<< HEAD
Note - you can use this to override pipeline defaults.

### `--custom_config_version`

Provide git commit id for custom Institutional configs hosted at `nf-core/configs`. This was implemented for reproducibility purposes. Default is set to `master`.

```bash
## Download and use config file with following git commid id
--custom_config_version d52db660777c4bf36546ddb188ec530c3ada1b96
```

### `--custom_config_base`

If you're running offline, nextflow will not be able to fetch the institutional config files
from the internet. If you don't need them, then this is not a problem. If you do need them,
you should download the files from the repo and tell nextflow where to find them with the
`custom_config_base` option. For example:

```bash
## Download and unzip the config files
cd /path/to/my/configs
wget https://github.com/nf-core/configs/archive/master.zip
unzip master.zip

## Run the pipeline
cd /path/to/my/data
nextflow run /path/to/pipeline/ --custom_config_base /path/to/my/configs/configs-master/
```

> Note that the nf-core/tools helper package has a `download` command to download all required pipeline
> files + singularity containers + institutional configs in one go for you, to make this process easier.

### `--max_memory`

Use to set a top-limit for the default memory requirement for each process.
Should be a string in the format integer-unit. eg. `--max_memory '8.GB'`

### `--max_time`

Use to set a top-limit for the default time requirement for each process.
Should be a string in the format integer-unit. eg. `--max_time '2.h'`

### `--max_cpus`

Use to set a top-limit for the default CPU requirement for each process.
Should be a string in the format integer-unit. eg. `--max_cpus 1`

### `--plaintext_email`

Set to receive plain-text e-mails instead of HTML formatted.

### `--monochrome_logs`

Set to disable colourful command line output and live life in monochrome.

### `--multiqc_config`

Specify a path to a custom MultiQC configuration file.
=======
#### Nextflow memory requirements

In some cases, the Nextflow Java virtual machines can start to request a large amount of memory.
We recommend adding the following line to your environment to limit this (typically in `~/.bashrc` or `~./bash_profile`):

```bash
NXF_OPTS='-Xms1g -Xmx4g'
```
>>>>>>> 2d14ee9d
<|MERGE_RESOLUTION|>--- conflicted
+++ resolved
@@ -1,6 +1,5 @@
 # nf-core/bacass: Usage <!-- omit in toc -->
 
-<<<<<<< HEAD
 ## Table of contents <!-- omit in toc -->
 
 * [General Nextflow info](#general-nextflow-info)
@@ -8,43 +7,44 @@
   * [Updating the pipeline](#updating-the-pipeline)
   * [Reproducibility](#reproducibility)
 * [Main Nextflow arguments](#main-nextflow-arguments)
-  * [-profile](#-profile)
+  * [`-profile`](#-profile)
 * [Main Pipeline Arguments](#main-pipeline-arguments)
-  * [--annotation_tool](#--annotation_tool)
-  * [--assembler](#--assembler)
-  * [--assembly_type](#--assembly_type)
-  * [--canu_args](#--canu_args)
-  * [--dfast_config](#--dfast_config)
-  * [--input](#--input)
-  * [--kraken2db](#--kraken2db)
-  * [--polish_method](#--polish_method)
-  * [--prokka_args](#--prokka_args)
-  * [--unicycler_args](#--unicycler_args)
+  * [`--annotation_tool`](#--annotation_tool)
+  * [`--assembler`](#--assembler)
+  * [`--assembly_type`](#--assembly_type)
+  * [`--canu_args`](#--canu_args)
+  * [`--dfast_config`](#--dfast_config)
+  * [`--input`](#--input)
+  * [`--kraken2db`](#--kraken2db)
+  * [`--polish_method`](#--polish_method)
+  * [`--prokka_args`](#--prokka_args)
+  * [`--unicycler_args`](#--unicycler_args)
 * [Skipping Options](#skipping-options)
-  * [--skip_annotation](#--skip_annotation)
-  * [--skip_kraken2](#--skip_kraken2)
-  * [--skip_polish](#--skip_polish)
-  * [--skip_pycoqc](#--skip_pycoqc)
+  * [`--skip_annotation`](#--skip_annotation)
+  * [`--skip_kraken2`](#--skip_kraken2)
+  * [`--skip_polish`](#--skip_polish)
+  * [`--skip_pycoqc`](#--skip_pycoqc)
 * [Job resources](#job-resources)
   * [Automatic resubmission](#automatic-resubmission)
   * [Custom resource requests](#custom-resource-requests)
 * [AWS Batch specific parameters](#aws-batch-specific-parameters)
-  * [--awsqueue](#--awsqueue)
-  * [--awsregion](#--awsregion)
+  * [`--awsqueue`](#--awsqueue)
+  * [`--awsregion`](#--awsregion)
 * [Other command line parameters](#other-command-line-parameters)
-  * [--outdir](#--outdir)
-  * [--email](#--email)
-  * [-name](#-name)
-  * [-resume](#-resume)
-  * [-c](#-c)
-  * [--custom_config_version](#--custom_config_version)
-  * [--custom_config_base](#--custom_config_base)
-  * [--max_memory](#--max_memory)
-  * [--max_time](#--max_time)
-  * [--max_cpus](#--max_cpus)
-  * [--plaintext_email](#--plaintext_email)
-  * [--monochrome_logs](#--monochrome_logs)
-  * [--multiqc_config](#--multiqc_config)
+  * [`--outdir`](#--outdir)
+  * [`--email`](#--email)
+  * [`-name`](#-name)
+  * [Running in the background](#running-in-the-background)
+  * [`-resume`](#-resume)
+  * [`-c`](#-c)
+  * [`--custom_config_version`](#--custom_config_version)
+  * [`--custom_config_base`](#--custom_config_base)
+  * [`--max_memory`](#--max_memory)
+  * [`--max_time`](#--max_time)
+  * [`--max_cpus`](#--max_cpus)
+  * [`--plaintext_email`](#--plaintext_email)
+  * [`--monochrome_logs`](#--monochrome_logs)
+  * [`--multiqc_config`](#--multiqc_config)
 
 ## General Nextflow info
 
@@ -56,22 +56,12 @@
 NXF_OPTS='-Xms1g -Xmx4g'
 ```
 
-=======
-## Introduction
-
-<!-- TODO nf-core: Add documentation about anything specific to running your pipeline. For general topics, please point to (and add to) the main nf-core website. -->
-
->>>>>>> 2d14ee9d
 ## Running the pipeline
 
 The typical command for running the pipeline is as follows:
 
 ```bash
-<<<<<<< HEAD
 nextflow run nf-core/bacass --input design.tsv -profile docker
-=======
-nextflow run nf-core/bacass --input '*_R{1,2}.fastq.gz' -profile docker
->>>>>>> 2d14ee9d
 ```
 
 This will launch the pipeline with the `docker` configuration profile. See below for more information about profiles.
@@ -101,23 +91,14 @@
 
 This version number will be logged in reports when you run the pipeline, so that you'll know what you used when you look back in the future.
 
-<<<<<<< HEAD
 ## Main Nextflow arguments
 
 ### `-profile`
 
 Use this parameter to choose a configuration profile. Profiles can give configuration presets for different compute environments. Note that multiple profiles can be loaded, for example: `-profile docker` - the order of arguments is important!
-=======
-## Core Nextflow arguments
-
-> **NB:** These options are part of Nextflow and use a _single_ hyphen (pipeline parameters use a double-hyphen).
-
-### `-profile`
->>>>>>> 2d14ee9d
-
-Use this parameter to choose a configuration profile. Profiles can give configuration presets for different compute environments.
-
-<<<<<<< HEAD
+
+If `-profile` is not specified at all the pipeline will be run locally and expects all software to be installed and available on the `PATH`.
+
 * `awsbatch`
   * A generic configuration profile to be used with AWS Batch.
 * `docker`
@@ -263,86 +244,22 @@
 
 This is used in the MultiQC report (if not default) and in the summary HTML / e-mail (always).
 
+### Running in the background
+
+### `-resume`
+
+Specify this when restarting a pipeline. Nextflow will used cached results from any pipeline steps where the inputs are the same, continuing from where it got to previously.
+
+The Nextflow `-bg` flag launches Nextflow in the background, detached from your terminal so that the workflow does not stop if you log out of your session. The logs are saved to a file.
+
 **NB:** Single hyphen (core Nextflow option)
 
-### `-resume`
-
-Specify this when restarting a pipeline. Nextflow will used cached results from any pipeline steps where the inputs are the same, continuing from where it got to previously.
-=======
-Several generic profiles are bundled with the pipeline which instruct the pipeline to use software packaged using different methods (Docker, Singularity, Conda) - see below.
-
-> We highly recommend the use of Docker or Singularity containers for full pipeline reproducibility, however when this is not possible, Conda is also supported.
-
-The pipeline also dynamically loads configurations from [https://github.com/nf-core/configs](https://github.com/nf-core/configs) when it runs, making multiple config profiles for various institutional clusters available at run time. For more information and to see if your system is available in these configs please see the [nf-core/configs documentation](https://github.com/nf-core/configs#documentation).
-
-Note that multiple profiles can be loaded, for example: `-profile test,docker` - the order of arguments is important!
-They are loaded in sequence, so later profiles can overwrite earlier profiles.
-
-If `-profile` is not specified, the pipeline will run locally and expect all software to be installed and available on the `PATH`. This is _not_ recommended.
-
-* `docker`
-  * A generic configuration profile to be used with [Docker](https://docker.com/)
-  * Pulls software from Docker Hub: [`nfcore/bacass`](https://hub.docker.com/r/nfcore/bacass/)
-* `singularity`
-  * A generic configuration profile to be used with [Singularity](https://sylabs.io/docs/)
-  * Pulls software from Docker Hub: [`nfcore/bacass`](https://hub.docker.com/r/nfcore/bacass/)
-* `conda`
-  * Please only use Conda as a last resort i.e. when it's not possible to run the pipeline with Docker or Singularity.
-  * A generic configuration profile to be used with [Conda](https://conda.io/docs/)
-  * Pulls most software from [Bioconda](https://bioconda.github.io/)
-* `test`
-  * A profile with a complete configuration for automated testing
-  * Includes links to test data so needs no other parameters
-
-### `-resume`
-
-Specify this when restarting a pipeline. Nextflow will used cached results from any pipeline steps where the inputs are the same, continuing from where it got to previously.
-
-You can also supply a run name to resume a specific run: `-resume [run-name]`. Use the `nextflow log` command to show previous run names.
-
 ### `-c`
 
-Specify the path to a specific config file (this is a core Nextflow command). See the [nf-core website documentation](https://nf-co.re/usage/configuration) for more information.
-
-#### Custom resource requests
-
-Each step in the pipeline has a default set of requirements for number of CPUs, memory and time. For most of the steps in the pipeline, if the job exits with an error code of `143` (exceeded requested resources) it will automatically resubmit with higher requests (2 x original, then 3 x original). If it still fails after three times then the pipeline is stopped.
-
-Whilst these default requirements will hopefully work for most people with most data, you may find that you want to customise the compute resources that the pipeline requests. You can do this by creating a custom config file. For example, to give the workflow process `star` 32GB of memory, you could use the following config:
-
-```nextflow
-process {
-  withName: star {
-    memory = 32.GB
-  }
-}
-```
-
-See the main [Nextflow documentation](https://www.nextflow.io/docs/latest/config.html) for more information.
-
-If you are likely to be running `nf-core` pipelines regularly it may be a good idea to request that your custom config file is uploaded to the `nf-core/configs` git repository. Before you do this please can you test that the config file works with your pipeline of choice using the `-c` parameter (see definition below). You can then create a pull request to the `nf-core/configs` repository with the addition of your config file, associated documentation file (see examples in [`nf-core/configs/docs`](https://github.com/nf-core/configs/tree/master/docs)), and amending [`nfcore_custom.config`](https://github.com/nf-core/configs/blob/master/nfcore_custom.config) to include your custom profile.
-
-If you have any questions or issues please send us a message on [Slack](https://nf-co.re/join/slack) on the [`#configs` channel](https://nfcore.slack.com/channels/configs).
-
-### Running in the background
->>>>>>> 2d14ee9d
-
-Nextflow handles job submissions and supervises the running jobs. The Nextflow process must run until the pipeline is finished.
-
-<<<<<<< HEAD
+Specify the path to a specific config file (this is a core NextFlow command).
+
 **NB:** Single hyphen (core Nextflow option)
 
-### `-c`
-
-Specify the path to a specific config file (this is a core NextFlow command).
-=======
-The Nextflow `-bg` flag launches Nextflow in the background, detached from your terminal so that the workflow does not stop if you log out of your session. The logs are saved to a file.
->>>>>>> 2d14ee9d
-
-Alternatively, you can use `screen` / `tmux` or similar tool to create a detached session which you can log back into at a later time.
-Some HPC setups also allow you to run nextflow within a cluster job submitted your job scheduler (from where it submits more jobs).
-
-<<<<<<< HEAD
 Note - you can use this to override pipeline defaults.
 
 ### `--custom_config_version`
@@ -362,14 +279,7 @@
 `custom_config_base` option. For example:
 
 ```bash
-## Download and unzip the config files
-cd /path/to/my/configs
-wget https://github.com/nf-core/configs/archive/master.zip
-unzip master.zip
-
-## Run the pipeline
-cd /path/to/my/data
-nextflow run /path/to/pipeline/ --custom_config_base /path/to/my/configs/configs-master/
+NXF_OPTS='-Xms1g -Xmx4g'
 ```
 
 > Note that the nf-core/tools helper package has a `download` command to download all required pipeline
@@ -400,14 +310,4 @@
 
 ### `--multiqc_config`
 
-Specify a path to a custom MultiQC configuration file.
-=======
-#### Nextflow memory requirements
-
-In some cases, the Nextflow Java virtual machines can start to request a large amount of memory.
-We recommend adding the following line to your environment to limit this (typically in `~/.bashrc` or `~./bash_profile`):
-
-```bash
-NXF_OPTS='-Xms1g -Xmx4g'
-```
->>>>>>> 2d14ee9d
+Specify a path to a custom MultiQC configuration file.