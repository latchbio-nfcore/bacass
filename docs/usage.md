# nf-core/bacass: Usage

## :warning: Please read this documentation on the nf-core website: [https://nf-co.re/bacass/usage](https://nf-co.re/bacass/usage)

> _Documentation of pipeline parameters is generated automatically from the pipeline schema and can no longer be found in markdown files._

## Introduction

You will need to create a samplesheet with information about the samples you would like to analyse before running the pipeline. Use this parameter to specify its location. It has to be a comma-separated file with 3 columns, and a header row as shown in the examples below.

```bash
--input '[path to samplesheet file]'
```

### Samplesheet

The samplesheet must have 6 columns defined in the table below.

A final samplesheet file consisting of short read, long reads, or short and long reads. This is for 3 samples.

```console
ID    R1    R2    LongFastQ    Fast5    GenomeSize
shortreads    ./data/S1_R1.fastq.gz    ./data/S1_R2.fastq.gz    NA    NA    NA
longreads    NA    NA    ./data/S1_long_fastq.gz    ./data/FAST5    2.8m
shortNlong    ./data/S1_R1.fastq.gz    ./data/S1_R2.fastq.gz    ./data/S1_long_fastq.gz    ./data/FAST5    2.8m
```

<<<<<<< HEAD
> **NB:** `./data/FAST5` points at a folder containing all (i.e. one or mutiple) fast5 files that correspond to the long reads. `NA` indicates that the file is missing.

| Column | Description |
|-|-|
| `sample` | Custom sample name. May not contain spaces. |
| `R1` | Full path to FastQ file for Illumina short reads 1. File has to be gzipped and have the extension ".fastq.gz" or ".fq.gz". `NA` indicates that the file is missing. |
| `R2` | Full path to FastQ file for Illumina short reads 2. File has to be gzipped and have the extension ".fastq.gz" or ".fq.gz". `NA` indicates that the file is missing. |
| `LongFastQ` | Full path to FastQ file for ONT long reads. File has to be gzipped and have the extension ".fastq.gz" or ".fq.gz". `NA` indicates that the file is missing. |
| `Fast5` | Full path to a folder containing Fast5 file(s) for ONT long reads. `NA` indicates that there are no Fast5 files available. |
| `GenomeSize` | Expected genome size. For example, `2.8m` means 2.8 million basepairs genome size expected. This is only used by Canu assembler. `NA` indicates that this value is unknown. |
=======
| Column    | Description                                                                                                                                                                            |
| --------- | -------------------------------------------------------------------------------------------------------------------------------------------------------------------------------------- |
| `sample`  | Custom sample name. This entry will be identical for multiple sequencing libraries/runs from the same sample. Spaces in sample names are automatically converted to underscores (`_`). |
| `fastq_1` | Full path to FastQ file for Illumina short reads 1. File has to be gzipped and have the extension ".fastq.gz" or ".fq.gz".                                                             |
| `fastq_2` | Full path to FastQ file for Illumina short reads 2. File has to be gzipped and have the extension ".fastq.gz" or ".fq.gz".                                                             |
>>>>>>> 73a07e93

An [example samplesheet](../assets/samplesheet.csv) has been provided with the pipeline.

## Running the pipeline

The typical command for running the pipeline is as follows:

<<<<<<< HEAD
```console
nextflow run nf-core/bacass --input samplesheet.csv -profile docker --skip_kraken2
=======
```bash
nextflow run nf-core/bacass --input ./samplesheet.csv --outdir ./results --genome GRCh37 -profile docker
>>>>>>> 73a07e93
```

This will launch the pipeline with the `docker` configuration profile. See below for more information about profiles.

Note that the pipeline will create the following files in your working directory:

```bash
work                # Directory containing the nextflow working files
<OUTDIR>            # Finished results in specified location (defined with --outdir)
.nextflow_log       # Log file from Nextflow
# Other nextflow hidden files, eg. history of pipeline runs and old logs.
```

If you wish to repeatedly use the same parameters for multiple runs, rather than specifying each flag in the command, you can specify these in a params file.

Pipeline settings can be provided in a `yaml` or `json` file via `-params-file <file>`.

> ⚠️ Do not use `-c <file>` to specify parameters as this will result in errors. Custom config files specified with `-c` must only be used for [tuning process resource specifications](https://nf-co.re/docs/usage/configuration#tuning-workflow-resources), other infrastructural tweaks (such as output directories), or module arguments (args).

The above pipeline run specified with a params file in yaml format:

```bash
nextflow run nf-core/bacass -profile docker -params-file params.yaml
```

with `params.yaml` containing:

```yaml
input: './samplesheet.csv'
outdir: './results/'
genome: 'GRCh37'
<...>
```

You can also generate such `YAML`/`JSON` files via [nf-core/launch](https://nf-co.re/launch).

### Updating the pipeline

When you run the above command, Nextflow automatically pulls the pipeline code from GitHub and stores it as a cached version. When running the pipeline after this, it will always use the cached version if available - even if the pipeline has been updated since. To make sure that you're running the latest version of the pipeline, make sure that you regularly update the cached version of the pipeline:

```bash
nextflow pull nf-core/bacass
```

### Reproducibility

It is a good idea to specify a pipeline version when running the pipeline on your data. This ensures that a specific version of the pipeline code and software are used when you run your pipeline. If you keep using the same tag, you'll be running the same version of the pipeline, even if there have been changes to the code since.

First, go to the [nf-core/bacass releases page](https://github.com/nf-core/bacass/releases) and find the latest pipeline version - numeric only (eg. `1.3.1`). Then specify this when running the pipeline with `-r` (one hyphen) - eg. `-r 1.3.1`. Of course, you can switch to another version by changing the number after the `-r` flag.

This version number will be logged in reports when you run the pipeline, so that you'll know what you used when you look back in the future. For example, at the bottom of the MultiQC reports.

To further assist in reproducbility, you can use share and re-use [parameter files](#running-the-pipeline) to repeat pipeline runs with the same settings without having to write out a command with every single parameter.

> 💡 If you wish to share such profile (such as upload as supplementary material for academic publications), make sure to NOT include cluster specific paths to files, nor institutional specific profiles.

## Core Nextflow arguments

> **NB:** These options are part of Nextflow and use a _single_ hyphen (pipeline parameters use a double-hyphen).

### `-profile`

Use this parameter to choose a configuration profile. Profiles can give configuration presets for different compute environments.

Several generic profiles are bundled with the pipeline which instruct the pipeline to use software packaged using different methods (Docker, Singularity, Podman, Shifter, Charliecloud, Apptainer, Conda) - see below.

> We highly recommend the use of Docker or Singularity containers for full pipeline reproducibility, however when this is not possible, Conda is also supported.

The pipeline also dynamically loads configurations from [https://github.com/nf-core/configs](https://github.com/nf-core/configs) when it runs, making multiple config profiles for various institutional clusters available at run time. For more information and to see if your system is available in these configs please see the [nf-core/configs documentation](https://github.com/nf-core/configs#documentation).

Note that multiple profiles can be loaded, for example: `-profile test,docker` - the order of arguments is important!
They are loaded in sequence, so later profiles can overwrite earlier profiles.

If `-profile` is not specified, the pipeline will run locally and expect all software to be installed and available on the `PATH`. This is _not_ recommended, since it can lead to different results on different machines dependent on the computer enviroment.

- `test`
  - A profile with a complete configuration for automated testing
  - Includes links to test data so needs no other parameters
- `docker`
  - A generic configuration profile to be used with [Docker](https://docker.com/)
- `singularity`
  - A generic configuration profile to be used with [Singularity](https://sylabs.io/docs/)
- `podman`
  - A generic configuration profile to be used with [Podman](https://podman.io/)
- `shifter`
  - A generic configuration profile to be used with [Shifter](https://nersc.gitlab.io/development/shifter/how-to-use/)
- `charliecloud`
  - A generic configuration profile to be used with [Charliecloud](https://hpc.github.io/charliecloud/)
- `apptainer`
  - A generic configuration profile to be used with [Apptainer](https://apptainer.org/)
- `conda`
  - A generic configuration profile to be used with [Conda](https://conda.io/docs/). Please only use Conda as a last resort i.e. when it's not possible to run the pipeline with Docker, Singularity, Podman, Shifter, Charliecloud, or Apptainer.

### `-resume`

Specify this when restarting a pipeline. Nextflow will use cached results from any pipeline steps where the inputs are the same, continuing from where it got to previously. For input to be considered the same, not only the names must be identical but the files' contents as well. For more info about this parameter, see [this blog post](https://www.nextflow.io/blog/2019/demystifying-nextflow-resume.html).

You can also supply a run name to resume a specific run: `-resume [run-name]`. Use the `nextflow log` command to show previous run names.

### `-c`

Specify the path to a specific config file (this is a core Nextflow command). See the [nf-core website documentation](https://nf-co.re/usage/configuration) for more information.

## Custom configuration

### Resource requests

Whilst the default requirements set within the pipeline will hopefully work for most people and with most input data, you may find that you want to customise the compute resources that the pipeline requests. Each step in the pipeline has a default set of requirements for number of CPUs, memory and time. For most of the steps in the pipeline, if the job exits with any of the error codes specified [here](https://github.com/nf-core/rnaseq/blob/4c27ef5610c87db00c3c5a3eed10b1d161abf575/conf/base.config#L18) it will automatically be resubmitted with higher requests (2 x original, then 3 x original). If it still fails after the third attempt then the pipeline execution is stopped.

To change the resource requests, please see the [max resources](https://nf-co.re/docs/usage/configuration#max-resources) and [tuning workflow resources](https://nf-co.re/docs/usage/configuration#tuning-workflow-resources) section of the nf-core website.

### Custom Containers

In some cases you may wish to change which container or conda environment a step of the pipeline uses for a particular tool. By default nf-core pipelines use containers and software from the [biocontainers](https://biocontainers.pro/) or [bioconda](https://bioconda.github.io/) projects. However in some cases the pipeline specified version maybe out of date.

To use a different container from the default container or conda environment specified in a pipeline, please see the [updating tool versions](https://nf-co.re/docs/usage/configuration#updating-tool-versions) section of the nf-core website.

### Custom Tool Arguments

A pipeline might not always support every possible argument or option of a particular tool used in pipeline. Fortunately, nf-core pipelines provide some freedom to users to insert additional parameters that the pipeline does not include by default.

To learn how to provide additional arguments to a particular tool of the pipeline, please see the [customising tool arguments](https://nf-co.re/docs/usage/configuration#customising-tool-arguments) section of the nf-core website.

### nf-core/configs

In most cases, you will only need to create a custom config as a one-off but if you and others within your organisation are likely to be running nf-core pipelines regularly and need to use the same settings regularly it may be a good idea to request that your custom config file is uploaded to the `nf-core/configs` git repository. Before you do this please can you test that the config file works with your pipeline of choice using the `-c` parameter. You can then create a pull request to the `nf-core/configs` repository with the addition of your config file, associated documentation file (see examples in [`nf-core/configs/docs`](https://github.com/nf-core/configs/tree/master/docs)), and amending [`nfcore_custom.config`](https://github.com/nf-core/configs/blob/master/nfcore_custom.config) to include your custom profile.

See the main [Nextflow documentation](https://www.nextflow.io/docs/latest/config.html) for more information about creating your own configuration files.

If you have any questions or issues please send us a message on [Slack](https://nf-co.re/join/slack) on the [`#configs` channel](https://nfcore.slack.com/channels/configs).

## Azure Resource Requests

To be used with the `azurebatch` profile by specifying the `-profile azurebatch`.
We recommend providing a compute `params.vm_type` of `Standard_D16_v3` VMs by default but these options can be changed if required.

Note that the choice of VM size depends on your quota and the overall workload during the analysis.
For a thorough list, please refer the [Azure Sizes for virtual machines in Azure](https://docs.microsoft.com/en-us/azure/virtual-machines/sizes).

## Running in the background

Nextflow handles job submissions and supervises the running jobs. The Nextflow process must run until the pipeline is finished.

The Nextflow `-bg` flag launches Nextflow in the background, detached from your terminal so that the workflow does not stop if you log out of your session. The logs are saved to a file.

Alternatively, you can use `screen` / `tmux` or similar tool to create a detached session which you can log back into at a later time.
Some HPC setups also allow you to run nextflow within a cluster job submitted your job scheduler (from where it submits more jobs).

## Nextflow memory requirements

In some cases, the Nextflow Java virtual machines can start to request a large amount of memory.
We recommend adding the following line to your environment to limit this (typically in `~/.bashrc` or `~./bash_profile`):

```bash
NXF_OPTS='-Xms1g -Xmx4g'
```<|MERGE_RESOLUTION|>--- conflicted
+++ resolved
@@ -25,7 +25,6 @@
 shortNlong    ./data/S1_R1.fastq.gz    ./data/S1_R2.fastq.gz    ./data/S1_long_fastq.gz    ./data/FAST5    2.8m
 ```
 
-<<<<<<< HEAD
 > **NB:** `./data/FAST5` points at a folder containing all (i.e. one or mutiple) fast5 files that correspond to the long reads. `NA` indicates that the file is missing.
 
 | Column | Description |
@@ -36,13 +35,6 @@
 | `LongFastQ` | Full path to FastQ file for ONT long reads. File has to be gzipped and have the extension ".fastq.gz" or ".fq.gz". `NA` indicates that the file is missing. |
 | `Fast5` | Full path to a folder containing Fast5 file(s) for ONT long reads. `NA` indicates that there are no Fast5 files available. |
 | `GenomeSize` | Expected genome size. For example, `2.8m` means 2.8 million basepairs genome size expected. This is only used by Canu assembler. `NA` indicates that this value is unknown. |
-=======
-| Column    | Description                                                                                                                                                                            |
-| --------- | -------------------------------------------------------------------------------------------------------------------------------------------------------------------------------------- |
-| `sample`  | Custom sample name. This entry will be identical for multiple sequencing libraries/runs from the same sample. Spaces in sample names are automatically converted to underscores (`_`). |
-| `fastq_1` | Full path to FastQ file for Illumina short reads 1. File has to be gzipped and have the extension ".fastq.gz" or ".fq.gz".                                                             |
-| `fastq_2` | Full path to FastQ file for Illumina short reads 2. File has to be gzipped and have the extension ".fastq.gz" or ".fq.gz".                                                             |
->>>>>>> 73a07e93
 
 An [example samplesheet](../assets/samplesheet.csv) has been provided with the pipeline.
 
@@ -50,13 +42,8 @@
 
 The typical command for running the pipeline is as follows:
 
-<<<<<<< HEAD
 ```console
 nextflow run nf-core/bacass --input samplesheet.csv -profile docker --skip_kraken2
-=======
-```bash
-nextflow run nf-core/bacass --input ./samplesheet.csv --outdir ./results --genome GRCh37 -profile docker
->>>>>>> 73a07e93
 ```
 
 This will launch the pipeline with the `docker` configuration profile. See below for more information about profiles.
