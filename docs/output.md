# nf-core/bacass: Output

## Introduction

This document describes the output produced by the pipeline. Most of the plots are taken from the MultiQC report, which summarises results at the end of the pipeline.

The directories listed below will be created in the results directory after the pipeline has finished. All paths are relative to the top-level results directory.

## Pipeline overview

The pipeline is built using [Nextflow](https://www.nextflow.io/) and processes data using the following steps:

<<<<<<< HEAD
* [Quality trimming and QC](#quality-trimming-and-qc)
    * [Short Read Trimming](#short-read-trimming)
    * [Short Read RAW QC](#short-read-raw-qc)
    * [Long Read Trimming](#long-read-trimming)
    * [Long Read RAW QC](#long-read-raw-qc)
* [Taxonomic classification](#taxonomic-classification)
* [Assembly Output](#assembly-output)
    * [Polished assemblies](#polished-assemblies)
* [Assembly QC with QUAST](#assembly-qc-with-quast)
* [Annotation](#annotation)
* [Report](#report)
* [Pipeline information](#pipeline-information) - Report metrics generated during the workflow execution
=======
- [FastQC](#fastqc) - Raw read QC
- [MultiQC](#multiqc) - Aggregate report describing results and QC from the whole pipeline
- [Pipeline information](#pipeline-information) - Report metrics generated during the workflow execution
>>>>>>> 73a07e93

## Quality trimming and QC

### Short Read Trimming

This step quality trims the end of reads, removes degenerate or too short reads and if needed,
combines reads coming from multiple sequencing runs.

<details markdown="1">
<summary>Output files</summary>

<<<<<<< HEAD
* `{sample_id}/trimming/shortreads/`
    * `*.fastq.gz`: Trimmed (and combined reads)

</details>

### Short Read RAW QC

[FastQC](http://www.bioinformatics.babraham.ac.uk/projects/fastqc/) gives general quality metrics about your sequenced reads. It provides information about the quality score distribution across your reads, per base sequence content (%A/T/G/C), adapter contamination and overrepresented sequences. For further reading and documentation see the [FastQC help pages](http://www.bioinformatics.babraham.ac.uk/projects/fastqc/Help/).

> **NB:** The FastQC plots displayed in the MultiQC report shows _untrimmed_ reads. They may contain adapter sequence and potentially regions with low quality.

<details markdown="1">
<summary>Output files</summary>

* `{sample_id}/FastQC/`
    * `*_fastqc.html`: FastQC report containing quality metrics.
    * `*_fastqc.zip`: Zip archive containing the FastQC report, tab-delimited data file and plot images.
=======
- `fastqc/`
  - `*_fastqc.html`: FastQC report containing quality metrics.
  - `*_fastqc.zip`: Zip archive containing the FastQC report, tab-delimited data file and plot images.
>>>>>>> 73a07e93

![FastQC report](images/fastqc.png)

</details>

### Long Read Trimming

This step performs long read trimming on Nanopore input (if provided).

<details markdown="1">
<summary>Output files</summary>

* `{sample_id}/trimming/longreads/`
    * `trimmed.fastq.gz`: The trimmed FASTQ file

</details>

### Long Read RAW QC

These steps perform long read QC for input data (if provided).

Please refer to the documentation of [NanoPlot](https://github.com/wdecoster/NanoPlot) and [PycoQC](https://a-slide.github.io/pycoQC/) if you want to know more about the plots created by these tools.

<details markdown="1">
<summary>Output files</summary>

<<<<<<< HEAD
* `{sample_id}/QC_Longreads/NanoPlot`: Various plots in HTML and PNG format

* `{sample_id}/QC_Longreads/PycoQC`
    * `{sample_id}_pycoqc.html`: QC report in HTML format
    * `{sample_id}_pycoqc.json`: QC report in JSON format

Example plot from Nanoplot:

![Nanoplot](images/nanoplot.png)
=======
- `multiqc/`
  - `multiqc_report.html`: a standalone HTML file that can be viewed in your web browser.
  - `multiqc_data/`: directory containing parsed statistics from the different tools used in the pipeline.
  - `multiqc_plots/`: directory containing static images from the report in various formats.
>>>>>>> 73a07e93

</details>

## Taxonomic classification

This QC step classifies your reads using [Kraken2](https://ccb.jhu.edu/software/kraken2/) a k-mer based approach. This helps to identify samples that have purity
issues. Ideally you will not want to assemble reads from samples that are contaminated or contain
multiple species. If you like to visualize the report, try
[Pavian](https://github.com/fbreitwieser/pavian) or [Krakey](http://krakey.info/).

<details markdown="1">
<summary>Output files</summary>

* `{sample}/Kraken2`
    * `{sample}.kraken2.report.txt`: Classification of short reads in the Kraken(1) report format.
    * `{sample}_longreads.kraken2.report.txt`: Classification of long reads in the Kraken(1) report format.

See [webpage](http://ccb.jhu.edu/software/kraken/MANUAL.html#sample-reports) for more details.

Exemplary Kraken2 report screenshot:

![Kraken2 report](images/kraken2.png)

</details>

## Assembly Output

Trimmed reads are assembled with [Unicycler](https://github.com/rrwick/Unicycler) in `short` or `hybrid` assembly modes. For long-read assembly, there are also `canu` and `miniasm` available.
Unicycler is a pipeline on its own, which at least for Illumina reads mainly acts as a frontend to Spades with added polishing steps.

<details markdown="1">
<summary>Output files</summary>

* `{sample_id}/Unicycler`
    * `{sample}.scaffolds.fa`: Final assembly in fasta format
    * `{sample}.assembly.gfa`: Final assembly in Graphical Fragment Assembly (GFA) format
    * `{sample}.unicycler.log`: Log file summarizing steps and intermediate results on the Unicycler execution

Check out the [Unicycler documentation](https://github.com/rrwick/Unicycler) for more information on Unicycler output.

* `{sample_id}/Canu`
    * `{sample}_assembly.fasta`: Final assembly in fasta format
    * `{sample}_assembly.report`: Log file

Check out the [Canu documentation](https://canu.readthedocs.io/en/latest/index.html) for more information on Canu output.

* `{sample_id}/Miniasm`
    * `{sample}_assembly.fasta`: Assembly in fasta format
    * `{sample}_assembly_consensus.fasta`: Consensus assembly in fasta format (polished by Racon)

Check out the [Miniasm documentation](https://github.com/lh3/miniasm) for more information on Miniasm output.

</details>

### Polished assemblies

Long reads assemblies can be polished using [Medaka](https://github.com/nanoporetech/medaka) or [NanoPolish](https://github.com/jts/nanopolish) with Fast5 files.

<details markdown="1">
<summary>Output files</summary>

* `{sample_id}/Medaka/{sample_id}_polished_genome.fa`
    * `consensus.fasta`: Polished consensus assembly in fasta format
    * `calls_to_draft.bam`: Alignment in bam format
    * `calls_to_draft.bam.bai`: Index of alignment
    * `consensus.fasta.gaps_in_draft_coords.bed`
    * `consensus_probs.hdf`

* `{sample_id}/Nanopolish`
    * `polished_genome.fa`: Polished consensus assembly in fasta format

</details>

## Assembly QC with QUAST

The assembly QC is performed with [QUAST](http://quast.sourceforge.net/quast) for all assemblies in one report. It reports multiple metrics including number of contigs, N50, lengths etc in form of an html report. It further creates an HTML file with integrated contig viewer (Icarus).

<details markdown="1">
<summary>Output files</summary>

* `QUAST`
    * `report.tsv`: QUAST's report in text format
* `QUAST/other_files`
    * `icarus.html`: QUAST's contig browser as HTML
    * `report.html`: QUAST assembly QC as HTML report
    * `report.pdf`: QUAST assembly QC as pdf

![QUAST QC](images/quast.png)

![Icarus](images/icarus.png)

</details>

## Annotation

By default, the assembly is annotated with [Prokka](https://github.com/tseemann/prokka) which acts as frontend for several annotation tools and includes rRNA and ORF predictions. Alternatively, on request, the assembly is annotated with [DFAST](https://github.com/nigyta/dfast_core).

<details markdown="1">
<summary>Output files</summary>

* `{sample_id}/Prokka/{sample_id}`
    * `{sample_id}.gff`: Annotation in gff format
    * `{sample_id}.txt`: Annotation in text format
    * `{sample_id}.faa`: Protein sequences in fasta format

See [Prokka's documentation](https://github.com/tseemann/prokka#output-files) for a full description of all output files.

![Prokka annotation](images/prokka.png)

* `{sample_id}/DFAST/RESULT_{dfast_profile_name}`
    * `genome.gff`: Annotation in gff format
    * `statistics.txt`: Annotation statistics in text format
    * `protein.faa`: Protein sequences in fasta format

</details>

## Report

Some pipeline results are visualised by [MultiQC](http://multiqc.info), which is a visualisation tool that generates a single HTML report summarising all samples in your project. Further statistics are available in within the report data directory.

[MultiQC](http://multiqc.info) is a visualization tool that generates a single HTML report summarising all samples in your project. Most of the pipeline QC results are visualised in the report and further statistics are available in the report data directory.

The pipeline has special steps which also allow the software versions to be reported in the MultiQC output for future traceability.

Results generated by MultiQC collate pipeline QC from supported tools e.g. FastQC. The pipeline has special steps which also allow the software versions to be reported in the MultiQC output for future traceability. For more information about how to use MultiQC reports, see <http://multiqc.info>.

<details markdown="1">
<summary>Output files</summary>

* `multiqc/`
    * `multiqc_report.html`: a standalone HTML file that can be viewed in your web browser.
    * `multiqc_data/`: directory containing parsed statistics from the different tools used in the pipeline.
    * `multiqc_plots/`: directory containing static images from the report in various formats.

</details>

### Pipeline information

[Nextflow](https://www.nextflow.io/docs/latest/tracing.html) provides excellent functionality for generating various reports relevant to the running and execution of the pipeline. This will allow you to troubleshoot errors with the running of the pipeline, and also provide you with other information such as launch commands, run times and resource usage.

<details markdown="1">
<summary>Output files</summary>

- `pipeline_info/`
  - Reports generated by Nextflow: `execution_report.html`, `execution_timeline.html`, `execution_trace.txt` and `pipeline_dag.dot`/`pipeline_dag.svg`.
  - Reports generated by the pipeline: `pipeline_report.html`, `pipeline_report.txt` and `software_versions.yml`. The `pipeline_report*` files will only be present if the `--email` / `--email_on_fail` parameter's are used when running the pipeline.
  - Reformatted samplesheet files used as input to the pipeline: `samplesheet.valid.csv`.

</details><|MERGE_RESOLUTION|>--- conflicted
+++ resolved
@@ -10,7 +10,6 @@
 
 The pipeline is built using [Nextflow](https://www.nextflow.io/) and processes data using the following steps:
 
-<<<<<<< HEAD
 * [Quality trimming and QC](#quality-trimming-and-qc)
     * [Short Read Trimming](#short-read-trimming)
     * [Short Read RAW QC](#short-read-raw-qc)
@@ -23,11 +22,6 @@
 * [Annotation](#annotation)
 * [Report](#report)
 * [Pipeline information](#pipeline-information) - Report metrics generated during the workflow execution
-=======
-- [FastQC](#fastqc) - Raw read QC
-- [MultiQC](#multiqc) - Aggregate report describing results and QC from the whole pipeline
-- [Pipeline information](#pipeline-information) - Report metrics generated during the workflow execution
->>>>>>> 73a07e93
 
 ## Quality trimming and QC
 
@@ -39,9 +33,8 @@
 <details markdown="1">
 <summary>Output files</summary>
 
-<<<<<<< HEAD
-* `{sample_id}/trimming/shortreads/`
-    * `*.fastq.gz`: Trimmed (and combined reads)
+* `trimming/shortreads/`
+    * `*.fastp.fastq.gz`: The trimmed/modified/unmerged fastq reads
 
 </details>
 
@@ -54,14 +47,9 @@
 <details markdown="1">
 <summary>Output files</summary>
 
-* `{sample_id}/FastQC/`
-    * `*_fastqc.html`: FastQC report containing quality metrics.
-    * `*_fastqc.zip`: Zip archive containing the FastQC report, tab-delimited data file and plot images.
-=======
-- `fastqc/`
-  - `*_fastqc.html`: FastQC report containing quality metrics.
-  - `*_fastqc.zip`: Zip archive containing the FastQC report, tab-delimited data file and plot images.
->>>>>>> 73a07e93
+* `FastQC/`
+    * `*.html`: FastQC report containing quality metrics.
+    * `*.zip`: Zip archive containing the FastQC report, tab-delimited data file and plot images.
 
 ![FastQC report](images/fastqc.png)
 
@@ -74,8 +62,9 @@
 <details markdown="1">
 <summary>Output files</summary>
 
-* `{sample_id}/trimming/longreads/`
-    * `trimmed.fastq.gz`: The trimmed FASTQ file
+* `trimming/longreads/`
+    * `*.fastq.gz`: The trimmed FASTQ file
+    * `*.log*`: Log file
 
 </details>
 
@@ -88,155 +77,148 @@
 <details markdown="1">
 <summary>Output files</summary>
 
-<<<<<<< HEAD
-* `{sample_id}/QC_Longreads/NanoPlot`: Various plots in HTML and PNG format
-
-* `{sample_id}/QC_Longreads/PycoQC`
+* `QC_Longreads/NanoPlot`: Various plots in HTML and PNG format
+
+* `QC_Longreads/PycoQC`
     * `{sample_id}_pycoqc.html`: QC report in HTML format
     * `{sample_id}_pycoqc.json`: QC report in JSON format
 
 Example plot from Nanoplot:
 
 ![Nanoplot](images/nanoplot.png)
-=======
+
+</details>
+
+## Taxonomic classification
+
+This QC step classifies your reads using [Kraken2](https://ccb.jhu.edu/software/kraken2/) a k-mer based approach. This helps to identify samples that have purity
+issues. Ideally you will not want to assemble reads from samples that are contaminated or contain
+multiple species. If you like to visualize the report, try
+[Pavian](https://github.com/fbreitwieser/pavian) or [Krakey](http://krakey.info/).
+
+<details markdown="1">
+<summary>Output files</summary>
+
+* `Kraken2/`
+    * `{sample}.kraken2.report.txt`: Classification of short reads in the Kraken(1) report format.
+    * `{sample}_longreads.kraken2.report.txt`: Classification of long reads in the Kraken(1) report format.
+
+See [webpage](http://ccb.jhu.edu/software/kraken/MANUAL.html#sample-reports) for more details.
+
+Exemplary Kraken2 report screenshot:
+
+![Kraken2 report](images/kraken2.png)
+
+</details>
+
+## Assembly Output
+
+Trimmed reads are assembled with [Unicycler](https://github.com/rrwick/Unicycler) in `short` or `hybrid` assembly modes. For long-read assembly, there are also `canu` and `miniasm` available.
+Unicycler is a pipeline on its own, which at least for Illumina reads mainly acts as a frontend to Spades with added polishing steps.
+
+<details markdown="1">
+<summary>Output files</summary>
+
+* `Unicycler/`
+    * `{sample}.scaffolds.fa`: Final assembly in fasta format
+    * `{sample}.assembly.gfa`: Final assembly in Graphical Fragment Assembly (GFA) format
+    * `{sample}.unicycler.log`: Log file summarizing steps and intermediate results on the Unicycler execution
+
+Check out the [Unicycler documentation](https://github.com/rrwick/Unicycler) for more information on Unicycler output.
+
+* `Canu/`
+    * `{sample}.contigs.fasta.gz`: Final assembly in fasta format
+    * `{sample}.report`: Log file summarizing steps and intermediate results
+
+Check out the [Canu documentation](https://canu.readthedocs.io/en/latest/index.html) for more information on Canu output.
+
+* `Miniasm/`
+    * `{sample}.fasta.gz`: Assembly in Fasta format
+    * `{sample}_assembly_consensus.fasta.gz`: Consensus assembly in fasta format (polished by Racon)
+
+Check out the [Miniasm documentation](https://github.com/lh3/miniasm) for more information on Miniasm output.
+
+</details>
+
+### Polished assemblies
+
+Long reads assemblies can be polished using [Medaka](https://github.com/nanoporetech/medaka) or [NanoPolish](https://github.com/jts/nanopolish) with Fast5 files.
+
+<details markdown="1">
+<summary>Output files</summary>
+
+* `Medaka/{sample_id}_polished_genome.fa`
+    * `*_polished_genome.fa`: Polished consensus assembly in fasta format
+    * `calls_to_draft.bam`: Alignment in bam format
+    * `calls_to_draft.bam.bai`: Index of alignment
+    * `consensus.fasta.gaps_in_draft_coords.bed`
+    * `consensus_probs.hdf`
+
+* `Nanopolish/`
+    * `polished_genome.fa`: Polished consensus assembly in fasta format
+
+</details>
+
+## Assembly QC with QUAST
+
+The assembly QC is performed with [QUAST](http://quast.sourceforge.net/quast) for all assemblies in one report. It reports multiple metrics including number of contigs, N50, lengths etc in form of an html report. It further creates an HTML file with integrated contig viewer (Icarus).
+
+<details markdown="1">
+<summary>Output files</summary>
+
+* `QUAST`
+    * `report.tsv`: QUAST's report in text format
+* `QUAST/report`
+    * `icarus.html`: QUAST's contig browser as HTML
+    * `report.html`: QUAST assembly QC as HTML report
+    * `report.pdf`: QUAST assembly QC as pdf
+
+![QUAST QC](images/quast.png)
+
+![Icarus](images/icarus.png)
+
+</details>
+
+## Annotation
+
+By default, the assembly is annotated with [Prokka](https://github.com/tseemann/prokka) which acts as frontend for several annotation tools and includes rRNA and ORF predictions. Alternatively, on request, the assembly is annotated with [DFAST](https://github.com/nigyta/dfast_core).
+
+<details markdown="1">
+<summary>Output files</summary>
+
+* `Prokka/{sample_id}/`
+    * `{sample_id}.gff`: Annotation in gff format
+    * `{sample_id}.txt`: Annotation in text format
+    * `{sample_id}.faa`: Protein sequences in fasta format
+
+See [Prokka's documentation](https://github.com/tseemann/prokka#output-files) for a full description of all output files.
+
+![Prokka annotation](images/prokka.png)
+
+* `DFAST/{sample_id}_results/`
+    * `genome.gff`: Annotation in gff format
+    * `statistics.txt`: Annotation statistics in text format
+    * `protein.faa`: Protein sequences in fasta format
+
+</details>
+
+## Report
+
+Some pipeline results are visualised by [MultiQC](http://multiqc.info), which is a visualisation tool that generates a single HTML report summarising all samples in your project. Further statistics are available in within the report data directory.
+
+[MultiQC](http://multiqc.info) is a visualization tool that generates a single HTML report summarising all samples in your project. Most of the pipeline QC results are visualised in the report and further statistics are available in the report data directory.
+
+The pipeline has special steps which also allow the software versions to be reported in the MultiQC output for future traceability.
+
+Results generated by MultiQC collate pipeline QC from supported tools e.g. FastQC. The pipeline has special steps which also allow the software versions to be reported in the MultiQC output for future traceability. For more information about how to use MultiQC reports, see <http://multiqc.info>.
+
+<details markdown="1">
+<summary>Output files</summary>
+
 - `multiqc/`
   - `multiqc_report.html`: a standalone HTML file that can be viewed in your web browser.
   - `multiqc_data/`: directory containing parsed statistics from the different tools used in the pipeline.
   - `multiqc_plots/`: directory containing static images from the report in various formats.
->>>>>>> 73a07e93
-
-</details>
-
-## Taxonomic classification
-
-This QC step classifies your reads using [Kraken2](https://ccb.jhu.edu/software/kraken2/) a k-mer based approach. This helps to identify samples that have purity
-issues. Ideally you will not want to assemble reads from samples that are contaminated or contain
-multiple species. If you like to visualize the report, try
-[Pavian](https://github.com/fbreitwieser/pavian) or [Krakey](http://krakey.info/).
-
-<details markdown="1">
-<summary>Output files</summary>
-
-* `{sample}/Kraken2`
-    * `{sample}.kraken2.report.txt`: Classification of short reads in the Kraken(1) report format.
-    * `{sample}_longreads.kraken2.report.txt`: Classification of long reads in the Kraken(1) report format.
-
-See [webpage](http://ccb.jhu.edu/software/kraken/MANUAL.html#sample-reports) for more details.
-
-Exemplary Kraken2 report screenshot:
-
-![Kraken2 report](images/kraken2.png)
-
-</details>
-
-## Assembly Output
-
-Trimmed reads are assembled with [Unicycler](https://github.com/rrwick/Unicycler) in `short` or `hybrid` assembly modes. For long-read assembly, there are also `canu` and `miniasm` available.
-Unicycler is a pipeline on its own, which at least for Illumina reads mainly acts as a frontend to Spades with added polishing steps.
-
-<details markdown="1">
-<summary>Output files</summary>
-
-* `{sample_id}/Unicycler`
-    * `{sample}.scaffolds.fa`: Final assembly in fasta format
-    * `{sample}.assembly.gfa`: Final assembly in Graphical Fragment Assembly (GFA) format
-    * `{sample}.unicycler.log`: Log file summarizing steps and intermediate results on the Unicycler execution
-
-Check out the [Unicycler documentation](https://github.com/rrwick/Unicycler) for more information on Unicycler output.
-
-* `{sample_id}/Canu`
-    * `{sample}_assembly.fasta`: Final assembly in fasta format
-    * `{sample}_assembly.report`: Log file
-
-Check out the [Canu documentation](https://canu.readthedocs.io/en/latest/index.html) for more information on Canu output.
-
-* `{sample_id}/Miniasm`
-    * `{sample}_assembly.fasta`: Assembly in fasta format
-    * `{sample}_assembly_consensus.fasta`: Consensus assembly in fasta format (polished by Racon)
-
-Check out the [Miniasm documentation](https://github.com/lh3/miniasm) for more information on Miniasm output.
-
-</details>
-
-### Polished assemblies
-
-Long reads assemblies can be polished using [Medaka](https://github.com/nanoporetech/medaka) or [NanoPolish](https://github.com/jts/nanopolish) with Fast5 files.
-
-<details markdown="1">
-<summary>Output files</summary>
-
-* `{sample_id}/Medaka/{sample_id}_polished_genome.fa`
-    * `consensus.fasta`: Polished consensus assembly in fasta format
-    * `calls_to_draft.bam`: Alignment in bam format
-    * `calls_to_draft.bam.bai`: Index of alignment
-    * `consensus.fasta.gaps_in_draft_coords.bed`
-    * `consensus_probs.hdf`
-
-* `{sample_id}/Nanopolish`
-    * `polished_genome.fa`: Polished consensus assembly in fasta format
-
-</details>
-
-## Assembly QC with QUAST
-
-The assembly QC is performed with [QUAST](http://quast.sourceforge.net/quast) for all assemblies in one report. It reports multiple metrics including number of contigs, N50, lengths etc in form of an html report. It further creates an HTML file with integrated contig viewer (Icarus).
-
-<details markdown="1">
-<summary>Output files</summary>
-
-* `QUAST`
-    * `report.tsv`: QUAST's report in text format
-* `QUAST/other_files`
-    * `icarus.html`: QUAST's contig browser as HTML
-    * `report.html`: QUAST assembly QC as HTML report
-    * `report.pdf`: QUAST assembly QC as pdf
-
-![QUAST QC](images/quast.png)
-
-![Icarus](images/icarus.png)
-
-</details>
-
-## Annotation
-
-By default, the assembly is annotated with [Prokka](https://github.com/tseemann/prokka) which acts as frontend for several annotation tools and includes rRNA and ORF predictions. Alternatively, on request, the assembly is annotated with [DFAST](https://github.com/nigyta/dfast_core).
-
-<details markdown="1">
-<summary>Output files</summary>
-
-* `{sample_id}/Prokka/{sample_id}`
-    * `{sample_id}.gff`: Annotation in gff format
-    * `{sample_id}.txt`: Annotation in text format
-    * `{sample_id}.faa`: Protein sequences in fasta format
-
-See [Prokka's documentation](https://github.com/tseemann/prokka#output-files) for a full description of all output files.
-
-![Prokka annotation](images/prokka.png)
-
-* `{sample_id}/DFAST/RESULT_{dfast_profile_name}`
-    * `genome.gff`: Annotation in gff format
-    * `statistics.txt`: Annotation statistics in text format
-    * `protein.faa`: Protein sequences in fasta format
-
-</details>
-
-## Report
-
-Some pipeline results are visualised by [MultiQC](http://multiqc.info), which is a visualisation tool that generates a single HTML report summarising all samples in your project. Further statistics are available in within the report data directory.
-
-[MultiQC](http://multiqc.info) is a visualization tool that generates a single HTML report summarising all samples in your project. Most of the pipeline QC results are visualised in the report and further statistics are available in the report data directory.
-
-The pipeline has special steps which also allow the software versions to be reported in the MultiQC output for future traceability.
-
-Results generated by MultiQC collate pipeline QC from supported tools e.g. FastQC. The pipeline has special steps which also allow the software versions to be reported in the MultiQC output for future traceability. For more information about how to use MultiQC reports, see <http://multiqc.info>.
-
-<details markdown="1">
-<summary>Output files</summary>
-
-* `multiqc/`
-    * `multiqc_report.html`: a standalone HTML file that can be viewed in your web browser.
-    * `multiqc_data/`: directory containing parsed statistics from the different tools used in the pipeline.
-    * `multiqc_plots/`: directory containing static images from the report in various formats.
 
 </details>
 
