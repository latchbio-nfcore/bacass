# nf-core/bacass: Documentation

<<<<<<< HEAD
The nf-core/bacass documentation is split into the following pages:

* [Usage](usage.md)
  * An overview of how the pipeline works, how to run it and a description of all of the different command-line flags.
* [Output](output.md)
  * An overview of the different results produced by the pipeline and how to interpret them.

You can find a lot more documentation about installing, configuring and running nf-core pipelines on the website: [https://nf-co.re](https://nf-co.re)
=======
The nf-core/bacass documentation is split into the following files:

1. [Installation](https://nf-co.re/usage/installation)
2. Pipeline configuration
    * [Local installation](https://nf-co.re/usage/local_installation)
    * [Adding your own system config](https://nf-co.re/usage/adding_own_config)
    * [Reference genomes](https://nf-co.re/usage/reference_genomes)
3. [Running the pipeline](usage.md)
    * [Containers](containers.md)
4. [Output and how to interpret the results](output.md)
5. [Troubleshooting](https://nf-co.re/usage/troubleshooting)
>>>>>>> 9579dab8
<|MERGE_RESOLUTION|>--- conflicted
+++ resolved
@@ -1,24 +1,11 @@
 # nf-core/bacass: Documentation
 
-<<<<<<< HEAD
-The nf-core/bacass documentation is split into the following pages:
+The nf-core/bacass documentation is split into the following files:
 
 * [Usage](usage.md)
   * An overview of how the pipeline works, how to run it and a description of all of the different command-line flags.
 * [Output](output.md)
   * An overview of the different results produced by the pipeline and how to interpret them.
+* [Containers](containers.md)
 
-You can find a lot more documentation about installing, configuring and running nf-core pipelines on the website: [https://nf-co.re](https://nf-co.re)
-=======
-The nf-core/bacass documentation is split into the following files:
-
-1. [Installation](https://nf-co.re/usage/installation)
-2. Pipeline configuration
-    * [Local installation](https://nf-co.re/usage/local_installation)
-    * [Adding your own system config](https://nf-co.re/usage/adding_own_config)
-    * [Reference genomes](https://nf-co.re/usage/reference_genomes)
-3. [Running the pipeline](usage.md)
-    * [Containers](containers.md)
-4. [Output and how to interpret the results](output.md)
-5. [Troubleshooting](https://nf-co.re/usage/troubleshooting)
->>>>>>> 9579dab8
+You can find a lot more documentation about installing, configuring and running nf-core pipelines on the website: [https://nf-co.re](https://nf-co.re)