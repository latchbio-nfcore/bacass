--- conflicted
+++ resolved
@@ -48,8 +48,6 @@
             Nextflow.error("Please provide an input samplesheet to the pipeline e.g. '--input samplesheet.csv'")
         }
     }
-<<<<<<< HEAD
-=======
     //
     // Get attribute from genome config file e.g. fasta
     //
@@ -61,5 +59,4 @@
         }
         return null
     }
->>>>>>> 73a07e93
 }