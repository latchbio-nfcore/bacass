--- conflicted
+++ resolved
@@ -11,18 +11,8 @@
     // Check and validate parameters
     //
     public static void initialise(params, log) {
-<<<<<<< HEAD
         if(("${params.assembler}" == 'canu' || "${params.assembler}" == 'miniasm') && ("${params.assembly_type}" == 'short' || "${params.assembly_type}" == 'hybrid')){
-            log.error "Canu and Miniasm can only be used for long read assembly and neither for Hybrid nor Shortread assembly!"
-            System.exit(1)
-=======
-
-        genomeExistsError(params, log)
-
-
-        if (!params.fasta) {
-            Nextflow.error "Genome fasta file not specified with e.g. '--fasta genome.fa' or via a detectable config file."
->>>>>>> 73a07e93
+            exit 1, "Canu and Miniasm can only be used for long read assembly and neither for Hybrid nor Shortread assembly!"
         }
     }
 
@@ -52,8 +42,6 @@
         yaml_file_text        += "${summary_section}"
         return yaml_file_text
     }
-<<<<<<< HEAD
-=======
 
     //
     // Generate methods description for MultiQC
@@ -127,5 +115,4 @@
             Nextflow.error(error_string)
         }
     }
->>>>>>> 73a07e93
 }